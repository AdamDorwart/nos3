[submodule "fsw/apps/ci"]
	path = fsw/apps/ci
	url = https://github.com/nasa-itc/CFS_CI.git
[submodule "fsw/apps/to"]
	path = fsw/apps/to
	url = https://github.com/nasa-itc/CFS_TO.git
[submodule "fsw/apps/io_lib"]
	path = fsw/apps/io_lib
	url = https://github.com/nasa-itc/CFS_IO_LIB.git
[submodule "fsw/cfe"]
	path = fsw/cfe
	url = https://github.com/nasa-itc/cFE.git
[submodule "fsw/osal"]
	path = fsw/osal
	url = https://github.com/nasa-itc/osal.git
[submodule "fsw/psp"]
	path = fsw/psp
	url = https://github.com/nasa-itc/PSP.git
[submodule "fsw/tools/elf2cfetbl"]
	path = fsw/tools/elf2cfetbl
	url = https://github.com/nasa-itc/elf2cfetbl.git
[submodule "fsw/apps/sch"]
	path = fsw/apps/sch
	url = https://github.com/nasa-itc/SCH.git
[submodule "fsw/apps/sc"]
	path = fsw/apps/sc
	url = https://github.com/nasa-itc/SC.git
[submodule "fsw/apps/cf"]
	path = fsw/apps/cf
	url = https://github.com/nasa-itc/CF.git
[submodule "fsw/apps/hk"]
	path = fsw/apps/hk
	url = https://github.com/nasa-itc/HK.git
[submodule "fsw/apps/cfs_lib"]
	path = fsw/apps/cfs_lib
	url = https://github.com/nasa-itc/cfs_lib.git
[submodule "fsw/apps/lc"]
	path = fsw/apps/lc
	url = https://github.com/nasa-itc/LC.git
[submodule "fsw/apps/hs"]
	path = fsw/apps/hs
	url = https://github.com/nasa-itc/HS.git
[submodule "sims/nos_time_driver"]
	path = sims/nos_time_driver
	url = https://github.com/nasa-itc/nos_time_driver.git
[submodule "sims/sim_common"]
	path = sims/sim_common
	url = https://github.com/nasa-itc/sim_common.git
[submodule "sims/sim_terminal"]
	path = sims/sim_terminal
	url = https://github.com/nasa-itc/sim_terminal.git
[submodule "gsw/ait"]
	path = gsw/ait
	url = https://github.com/nasa-itc/gsw-ait.git
[submodule "gsw/OrbitInviewPowerPrediction"]
	path = gsw/OrbitInviewPowerPrediction
	url = https://github.com/nasa-itc/OrbitInviewPowerPrediction.git
[submodule "gsw/cosmos"]
	path = gsw/cosmos
	url = https://github.com/nasa-itc/gsw-cosmos.git
[submodule "sims/truth_42_sim"]
	path = sims/truth_42_sim
	url = https://github.com/nasa-itc/truth_42_sim.git
[submodule "fsw/apps/ci_lab"]
	path = fsw/apps/ci_lab
	url = https://github.com/nasa-itc/ci_lab.git
	branch = nos3-main
[submodule "fsw/apps/to_lab"]
	path = fsw/apps/to_lab
	url = https://github.com/nasa-itc/to_lab.git
	branch = nos3-main
[submodule "fsw/apps/hwlib"]
	path = fsw/apps/hwlib
	url = https://github.com/nasa-itc/hwlib.git
	branch = master
[submodule "components/arducam"]
	path = components/arducam
	url = https://github.com/nasa-itc/arducam.git
	branch = master
[submodule "components/generic_reaction_wheel"]
	path = components/generic_reaction_wheel
	url = https://github.com/nasa-itc/generic_reaction_wheel.git
	branch = master
[submodule "components/sample"]
	path = components/sample
	url = https://github.com/nasa-itc/sample.git
	branch = master
[submodule "components/novatel_oem615"]
	path = components/novatel_oem615
	url = https://github.com/nasa-itc/novatel_oem615.git
	branch = master
[submodule "components/template"]
	path = components/template
	url = https://github.com/nasa-itc/component_template.git
	branch = main
[submodule "fsw/apps/ds"]
	path = fsw/apps/ds
	url = https://github.com/nasa-itc/DS.git
	branch = nos3-main
[submodule "fsw/apps/fm"]
	path = fsw/apps/fm
	url = https://github.com/nasa-itc/FM.git
	branch = nos3-main
[submodule "components/generic_fss"]
	path = components/generic_fss
	url = https://github.com/nasa-itc/generic_fss.git
	branch = main
[submodule "components/generic_css"]
	path = components/generic_css
	url = https://github.com/nasa-itc/generic_css.git
	branch = main
[submodule "components/generic_eps"]
	path = components/generic_eps
	url = https://github.com/nasa-itc/generic_eps.git
	branch = main
[submodule "components/generic_torquer"]
	path = components/generic_torquer
	url = https://github.com/nasa-itc/generic_torquer.git
	branch = main
[submodule "components/generic_radio"]
	path = components/generic_radio
	url = https://github.com/nasa-itc/generic_radio.git
	branch = main
<<<<<<< HEAD
[submodule "components/cryptolib"]
	path = components/cryptolib
	url = https://github.com/nasa/CryptoLib.git
=======
[submodule "components/generic_imu"]
	path = components/generic_imu
	url = https://github.com/nasa-itc/generic_imu.git
	branch = main
[submodule "components/generic_mag"]
	path = components/generic_mag
	url = https://github.com/nasa-itc/generic_magnetometer.git
>>>>>>> 538cc9e1
	branch = main<|MERGE_RESOLUTION|>--- conflicted
+++ resolved
@@ -121,11 +121,6 @@
 	path = components/generic_radio
 	url = https://github.com/nasa-itc/generic_radio.git
 	branch = main
-<<<<<<< HEAD
-[submodule "components/cryptolib"]
-	path = components/cryptolib
-	url = https://github.com/nasa/CryptoLib.git
-=======
 [submodule "components/generic_imu"]
 	path = components/generic_imu
 	url = https://github.com/nasa-itc/generic_imu.git
@@ -133,5 +128,8 @@
 [submodule "components/generic_mag"]
 	path = components/generic_mag
 	url = https://github.com/nasa-itc/generic_magnetometer.git
->>>>>>> 538cc9e1
+	branch = main
+[submodule "components/cryptolib"]
+	path = components/cryptolib
+	url = https://github.com/nasa/CryptoLib.git
 	branch = main