--- conflicted
+++ resolved
@@ -104,26 +104,28 @@
 [submodule "components/generic_fss"]
 	path = components/generic_fss
 	url = https://github.com/nasa-itc/generic_fss.git
+	branch = main
 [submodule "components/generic_css"]
 	path = components/generic_css
 	url = https://github.com/nasa-itc/generic_css.git
+	branch = main
 [submodule "components/generic_eps"]
 	path = components/generic_eps
 	url = https://github.com/nasa-itc/generic_eps.git
+	branch = main
 [submodule "components/generic_torquer"]
 	path = components/generic_torquer
 	url = https://github.com/nasa-itc/generic_torquer.git
 	branch = main
-<<<<<<< HEAD
 [submodule "components/generic_radio"]
 	path = components/generic_radio
 	url = https://github.com/nasa-itc/generic_radio.git
+	branch = main
 [submodule "components/generic_imu"]
 	path = components/generic_imu
 	url = https://github.com/nasa-itc/generic_imu.git
-=======
+	branch = main
 [submodule "components/generic_mag"]
 	path = components/generic_mag
 	url = https://github.com/nasa-itc/generic_magnetometer.git
->>>>>>> a07d6c2d
 	branch = main