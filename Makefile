--- conflicted
+++ resolved
@@ -27,11 +27,7 @@
 
 # The "LOCALTGTS" defines the top-level targets that are implemented in this makefile
 # Any other target may also be given, in that case it will simply be passed through.
-<<<<<<< HEAD
-LOCALTGTS := all fsw fsw-prep pack sim sim-prep clean clean-fsw clean-sim gsw launch log real-clean stop sc-launch
-=======
-LOCALTGTS := all fsw fsw-prep pack sim sim-prep clean clean-fsw clean-sim checkout gsw launch log real-clean stop
->>>>>>> 5c6accd8
+LOCALTGTS := all fsw fsw-prep pack sim sim-prep clean clean-fsw clean-sim checkout gsw launch log real-clean stop sc-launch
 OTHERTGTS := $(filter-out $(LOCALTGTS),$(MAKECMDGOALS))
 
 # As this makefile does not build any real files, treat everything as a PHONY target
