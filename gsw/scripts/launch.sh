#!/bin/bash -i
#
# Convenience script for NOS3 development
#

SCRIPT_DIR=$(cd `dirname $0` && pwd)
BASE_DIR=$(cd `dirname $SCRIPT_DIR`/.. && pwd)
FSW_BIN=$BASE_DIR/fsw/build/exe/cpu1
SIM_BIN=$BASE_DIR/sims/build/bin
SIMS=$(cd $SIM_BIN; ls nos3*simulator)

# Debugging
#echo "Script directory = " $SCRIPT_DIR
#echo "Base directory   = " $BASE_DIR
#echo "FSW directory    = " $FSW_BIN
#echo "Sim directory    = " $SIM_BIN
#echo "Sim list         = " $SIMS
#exit

#echo "Make /tmp folders..."
#mkdir /tmp/data 2> /dev/null
#mkdir /tmp/data/hk 2> /dev/null
#mkdir /tmp/uplink 2> /dev/null

echo "Make data folders..."
# FSW Side
mkdir $FSW_BIN/data 2> /dev/null
mkdir $FSW_BIN/data/cam 2> /dev/null
mkdir $FSW_BIN/data/evs 2> /dev/null
mkdir $FSW_BIN/data/hk 2> /dev/null
mkdir $FSW_BIN/data/inst 2> /dev/null
# GSW Side
mkdir /tmp/data 2> /dev/null
mkdir /tmp/data/cam 2> /dev/null
mkdir /tmp/data/evs 2> /dev/null
mkdir /tmp/data/hk 2> /dev/null
mkdir /tmp/data/inst 2> /dev/null
mkdir /tmp/uplink 2> /dev/null
cp $BASE_DIR/fsw/build/exe/cpu1/cf/cfe_es_startup.scr /tmp/uplink/tmp0.so 2> /dev/null
cp $BASE_DIR/fsw/build/exe/cpu1/cf/sample.so /tmp/uplink/tmp1.so 2> /dev/null

echo "42..."
cd /opt/nos3/42/
rm -rf NOS3InOut
cp -r $BASE_DIR/sims/cfg/InOut /opt/nos3/42/NOS3InOut
gnome-terminal --tab --title="42 Dynamic Simulator" -- /opt/nos3/42/42 NOS3InOut

echo "Simulators..."
cd $SIM_BIN
gnome-terminal --tab --title="NOS Engine Server"  -- /usr/bin/nos_engine_server_standalone -f $SIM_BIN/nos_engine_server_config.json
gnome-terminal --tab --title="NOS Time Driver"    -- $SIM_BIN/nos3-single-simulator time
gnome-terminal --tab --title="NOS STDIO Terminal" -- $SIM_BIN/nos3-single-simulator stdio-terminal
gnome-terminal --tab --title="NOS UDP Terminal"   -- $SIM_BIN/nos3-single-simulator udp-terminal
gnome-terminal --tab --title="42 Truth Sim"       -- $SIM_BIN/nos3-single-simulator truth42sim
gnome-terminal --tab --title='CAM Sim'            -- $SIM_BIN/nos3-single-simulator camsim
gnome-terminal --tab --title='CSS Sim'            -- $SIM_BIN/nos3-single-simulator generic_css_sim
gnome-terminal --tab --title='EPS Sim'            -- $SIM_BIN/nos3-single-simulator generic_eps_sim
gnome-terminal --tab --title="FSS Sim"            -- $SIM_BIN/nos3-single-simulator generic-fss-sim
gnome-terminal --tab --title='IMU Sim'            -- $SIM_BIN/nos3-single-simulator generic_imu_sim
gnome-terminal --tab --title='MAG Sim'            -- $SIM_BIN/nos3-single-simulator generic_mag_sim
gnome-terminal --tab --title='Radio Sim'          -- $SIM_BIN/nos3-single-simulator generic_radio_sim
gnome-terminal --tab --title='RW 0 Sim'           -- $SIM_BIN/nos3-single-simulator generic-reactionwheel-sim0
gnome-terminal --tab --title='RW 1 Sim'           -- $SIM_BIN/nos3-single-simulator generic-reactionwheel-sim1
gnome-terminal --tab --title='RW 2 Sim'           -- $SIM_BIN/nos3-single-simulator generic-reactionwheel-sim2
gnome-terminal --tab --title='Torquer Sim'        -- $SIM_BIN/nos3-single-simulator generic_torquer_sim
gnome-terminal --tab --title='GPS Sim'            -- $SIM_BIN/nos3-single-simulator gps
gnome-terminal --tab --title='Sample Sim'         -- $SIM_BIN/nos3-single-simulator sample_sim

<<<<<<< HEAD
echo "CryptoLib..."
mkdir $BASE_DIR/components/cryptolib/build/
cd $BASE_DIR/components/cryptolib/build/
export CFLAGS="-m32"
cmake .. -DSUPPORT=1 && make -j2
gnome-terminal --tab --title="CryptoLib" -- $BASE_DIR/components/cryptolib/build/support/standalone
# Note: Can keep open if desired after a new gnome-profile is manually created
#cmake .. -DDEBUG=1 && make -j2
#gnome-terminal --window-with-profile=KeepOpen --title="CryptoLib" -- $BASE_DIR/components/cryptolib/build/bin/standalone
=======
#echo "CryptoLib..."
#mkdir $BASE_DIR/components/cryptolib/build/
#cd $BASE_DIR/components/cryptolib/build/
#export CFLAGS="-m32"
#cmake .. -DSUPPORT=1 && make -j2
#gnome-terminal --tab --title="CryptoLib" -- $BASE_DIR/components/cryptolib/build/support/standalone
## Note: Can keep open if desired after a new gnome-profile is manually created
##cmake .. -DDEBUG=1 && make -j2
##gnome-terminal --window-with-profile=KeepOpen --title="CryptoLib" -- $BASE_DIR/components/cryptolib/build/bin/standalone
>>>>>>> 79aecb7c

echo "COSMOS Ground Station..."
cd $BASE_DIR/gsw/cosmos
export MISSION_NAME=$(echo "NOS3")
export PROCESSOR_ENDIANNESS=$(echo "LITTLE_ENDIAN")
ruby Launcher -c nos3_launcher.txt --system nos3_system.txt &

sleep 5

echo "Flight Software..."
cd $FSW_BIN
<<<<<<< HEAD
$SCRIPT_DIR/fsw_respawn.sh $FSW_BIN &
=======
gnome-terminal  --title="NOS3 Flight Software" -- $FSW_BIN/core-cpu1 -R PO &
>>>>>>> 79aecb7c
# Note: Can keep open if desired after a new gnome-profile is manually created
#gnome-terminal --window-with-profile=KeepOpen --title="NOS3 Flight Software" -- $FSW_BIN/core-cpu1 -R PO &<|MERGE_RESOLUTION|>--- conflicted
+++ resolved
@@ -66,17 +66,6 @@
 gnome-terminal --tab --title='GPS Sim'            -- $SIM_BIN/nos3-single-simulator gps
 gnome-terminal --tab --title='Sample Sim'         -- $SIM_BIN/nos3-single-simulator sample_sim
 
-<<<<<<< HEAD
-echo "CryptoLib..."
-mkdir $BASE_DIR/components/cryptolib/build/
-cd $BASE_DIR/components/cryptolib/build/
-export CFLAGS="-m32"
-cmake .. -DSUPPORT=1 && make -j2
-gnome-terminal --tab --title="CryptoLib" -- $BASE_DIR/components/cryptolib/build/support/standalone
-# Note: Can keep open if desired after a new gnome-profile is manually created
-#cmake .. -DDEBUG=1 && make -j2
-#gnome-terminal --window-with-profile=KeepOpen --title="CryptoLib" -- $BASE_DIR/components/cryptolib/build/bin/standalone
-=======
 #echo "CryptoLib..."
 #mkdir $BASE_DIR/components/cryptolib/build/
 #cd $BASE_DIR/components/cryptolib/build/
@@ -86,7 +75,6 @@
 ## Note: Can keep open if desired after a new gnome-profile is manually created
 ##cmake .. -DDEBUG=1 && make -j2
 ##gnome-terminal --window-with-profile=KeepOpen --title="CryptoLib" -- $BASE_DIR/components/cryptolib/build/bin/standalone
->>>>>>> 79aecb7c
 
 echo "COSMOS Ground Station..."
 cd $BASE_DIR/gsw/cosmos
@@ -98,10 +86,6 @@
 
 echo "Flight Software..."
 cd $FSW_BIN
-<<<<<<< HEAD
 $SCRIPT_DIR/fsw_respawn.sh $FSW_BIN &
-=======
-gnome-terminal  --title="NOS3 Flight Software" -- $FSW_BIN/core-cpu1 -R PO &
->>>>>>> 79aecb7c
 # Note: Can keep open if desired after a new gnome-profile is manually created
 #gnome-terminal --window-with-profile=KeepOpen --title="NOS3 Flight Software" -- $FSW_BIN/core-cpu1 -R PO &