--- conflicted
+++ resolved
@@ -17,7 +17,6 @@
 CFE_APP, lc,                        LC_AppMain,               LC,               53, 32768, 0x0, 0;
 CFE_APP, sc,                        SC_AppMain,               SC,               54, 32768, 0x0, 0;
 
-<<<<<<< HEAD
 CFE_APP, generic_adcs,              ADCS_AppMain,             ADCS,             60, 32768, 0x0, 0;
 CFE_APP, arducam,                   arducam_AppMain,          CAM,              61, 32768, 0x0, 0;
 CFE_APP, generic_css,               CSS_AppMain,              CSS,              62, 32768, 0x0, 0;
@@ -31,22 +30,7 @@
 CFE_APP, novatel_oem615,            NOVATEL_AppMain,          NAV,              70, 32768, 0x0, 0;
 CFE_APP, sample,                    SAMPLE_AppMain,           SAMPLE,           71, 32768, 0x0, 0;
 CFE_APP, generic_st,                ST_AppMain,               ST,               71, 32768, 0x0, 0;
-=======
-CFE_APP, generic_adcs,              ADCS_AppMain,             ADCS,             61, 8192,  0x0, 0;
-CFE_APP, arducam,                   arducam_AppMain,          CAM,              60, 8192,  0x0, 0;
-CFE_APP, generic_css,               CSS_AppMain,              CSS,              62, 8192,  0x0, 0;
-CFE_APP, generic_eps,               EPS_AppMain,              EPS,              63, 8192,  0x0, 0;
-CFE_APP, generic_fss,               FSS_AppMain,              FSS,              64, 8192,  0x0, 0;
-CFE_APP, generic_imu,               IMU_AppMain,              IMU,              65, 8192,  0x0, 0;
-CFE_APP, generic_mag,               MAG_AppMain,              MAG,              66, 8192,  0x0, 0;
-CFE_APP, generic_radio,             RADIO_AppMain,            RADIO,            67, 8192,  0x0, 0;
-CFE_APP, generic_rw,                RW_AppMain,               RW,               68, 8192,  0x0, 0;
-CFE_APP, generic_torquer,           TORQUER_AppMain,          TORQUER,          69, 8192,  0x0, 0;
-CFE_APP, novatel_oem615,            NOVATEL_AppMain,          NAV,              70, 8192,  0x0, 0;
-CFE_APP, sample,                    SAMPLE_AppMain,           SAMPLE,           71, 8192,  0x0, 0;
-CFE_APP, generic_st,                ST_AppMain,               ST,               71, 8192,  0x0, 0;
-CFE_APP, syn,                       SYN_AppMain,              SYN,              72, 8192,  0x0, 0;
->>>>>>> 1e920fe0
+CFE_APP, syn,                       SYN_AppMain,              SYN,              72, 32768, 0x0, 0;
 
 CFE_LIB, cfs_lib,                   CFS_LibInit,              CFS_LIB,          0,  0,     0x0, 0;
 CFE_LIB, crypto,                    Crypto_TC_Init,           CRYPTO,           0,  0,     0x0, 0;
