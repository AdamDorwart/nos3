--- conflicted
+++ resolved
@@ -77,12 +77,8 @@
 Please report issues and request features on the GitHub tracking system - [NOS3 Issues](https://www.github.com/nasa/nos3/issues).
 
 ## Contributions
-<<<<<<< HEAD
-If you would like to contribute to the repository, please complete this [NASA Form][def]
- and submit it to gsfc-softwarerequest@mail.nasa.gov with John.P.Lucas@nasa.gov CC'ed. Next, please create an issue describing the work to be performed noting that you intend to work it, create a related branch, and submit a pull request when ready. When complete, we will review and work to get it integrated.
-=======
-If you would like to contribute to the repository, please complete the [NOS3_Indv_CLA](./doc/NOS3_Indv_CLA.pdf) form and submit it to gsfc-softwarerequest@mail.nasa.gov with John.P.Lucas@nasa.gov copied. Next please create an issue capturing work to be done noting you intend to work it, a related branch, and submit a pull request when ready and we'll work to get it integrated.
->>>>>>> 69db2833
+If you would like to contribute to the repository, please complete this [NASA Form][def] and submit it to gsfc-softwarerequest@mail.nasa.gov with John.P.Lucas@nasa.gov CC'ed.
+Next, please create an issue describing the work to be performed noting that you intend to work it, create a related branch, and submit a pull request when ready. When complete, we will review and work to get it integrated.
 
 ## Support
 If this project interests you or if you have any questions, please feel free to contact any developer directly or email `support@nos3.org`.
