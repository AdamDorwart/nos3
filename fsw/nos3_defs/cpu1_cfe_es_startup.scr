CFE_LIB, hwlib,                     hwlib_Init,               HW_LIB,           0,  0,     0x0, 0;
CFE_LIB, io_lib,                    IO_LibInit,               IO_LIB,           0,  0,     0x0, 0;

CFE_APP, sch,                       SCH_AppMain,              SCH,              40, 16384, 0x0, 0;
CFE_APP, ci,                        CI_AppMain,               CI,               41, 16384, 0x0, 0;
CFE_APP, to,                        TO_AppMain,               TO,               42, 16384, 0x0, 0;

CFE_APP, ci_lab,                    CI_Lab_AppMain,           CI_LAB_APP,       80, 16384, 0x0, 0;
CFE_APP, to_lab,                    TO_LAB_AppMain,           TO_LAB_APP,       81, 16384, 0x0, 0;

CFE_APP, cf,                        CF_AppMain,               CF,               50, 16384, 0x0, 0;
CFE_APP, ds,                        DS_AppMain,               DS,               51, 16384, 0x0, 0;
CFE_APP, fm,                        FM_AppMain,               FM,               52, 16384, 0x0, 0;
CFE_APP, lc,                        LC_AppMain,               LC,               53, 16384, 0x0, 0;
CFE_APP, sc,                        SC_AppMain,               SC,               54, 16384, 0x0, 0;

<<<<<<< HEAD
CFE_APP, /cf/arducam.so,                arducam_AppMain,          CAM,              60, 8192,  0x0, 0;
CFE_APP, /cf/generic_css.so,            GENERIC_CSS_AppMain,      CSS,              60, 8192,  0x0, 0;
CFE_APP, /cf/generic_eps.so,            GENERIC_EPS_AppMain,      EPS,              60, 8192,  0x0, 0;
CFE_APP, /cf/generic_fss.so,            GENERIC_FSS_AppMain,      FSS,              60, 8192,  0x0, 0;
CFE_APP, /cf/generic_imu.so,            GENERIC_IMU_AppMain,      IMU,              60, 8192,  0x0, 0;
CFE_APP, /cf/generic_mag.so,            GENERIC_MAG_AppMain,      MAG,              60, 8192,  0x0, 0;
CFE_APP, /cf/generic_radio.so,          GENERIC_RADIO_AppMain,    RADIO,            60, 8192,  0x0, 0;
CFE_APP, /cf/generic_rw.so,             GENERIC_RW_AppMain,       RW,               60, 8192,  0x0, 0;
CFE_APP, /cf/generic_torquer.so,        GENERIC_TORQUER_AppMain,  TORQUER,          60, 8192,  0x0, 0;
CFE_APP, /cf/novatel_oem615.so,         NOVATEL_OEM615_AppMain,   NAV,              60, 8192,  0x0, 0;
CFE_APP, /cf/sample.so,                 SAMPLE_AppMain,           SAMPLE,           60, 8192,  0x0, 0;
CFE_APP, /cf/generic_adcs.so,           Generic_ADCS_AppMain,     ADCS,             60, 8192,  0x0, 0;
=======
CFE_APP, arducam,                   arducam_AppMain,          CAM,              60, 8192,  0x0, 0;
CFE_APP, generic_adcs,              ADCS_AppMain,             ADCS,             61, 8192,  0x0, 0;
CFE_APP, generic_css,               CSS_AppMain,              CSS,              62, 8192,  0x0, 0;
CFE_APP, generic_eps,               EPS_AppMain,              EPS,              63, 8192,  0x0, 0;
CFE_APP, generic_fss,               FSS_AppMain,              FSS,              64, 8192,  0x0, 0;
CFE_APP, generic_imu,               IMU_AppMain,              IMU,              65, 8192,  0x0, 0;
CFE_APP, generic_mag,               MAG_AppMain,              MAG,              66, 8192,  0x0, 0;
CFE_APP, generic_radio,             RADIO_AppMain,            RADIO,            67, 8192,  0x0, 0;
CFE_APP, generic_rw,                RW_AppMain,               RW,               68, 8192,  0x0, 0;
CFE_APP, generic_torquer,           TORQUER_AppMain,          TORQUER,          69, 8192,  0x0, 0;
CFE_APP, novatel_oem615,            NOVATEL_AppMain,          NAV,              70, 8192,  0x0, 0;
CFE_APP, sample,                    SAMPLE_AppMain,           SAMPLE,           71, 8192,  0x0, 0;

!
CFE_LIB, crypto,                    Crypto_TC_Init,           CRYPTO,           0,  0,     0x0, 0;
>>>>>>> 79aecb7c

!
!  ** The software will not try to parse anything after the first '!' character it sees. **
!
! CFE_LIB, cfs_lib,             CFS_LibInit,              CFS_LIB,          0,  0,     0x0, 0;
! CFE_APP, cs,                  CS_AppMain,               CS,               55, 16384, 0x0, 0;
! CFE_APP, hk,                  HK_AppMain,               HK,               63, 16384, 0x0, 0;
! CFE_APP, hs,                  HS_AppMain,               HS,               56, 16384, 0x0, 0;
! CFE_APP, sbn,                 SBN_AppMain,              SBN,              63, 16384, 0x0, 0;
! CFE_APP, md,                  MD_AppMain,               MD,               60, 16384, 0x0, 0;
! CFE_APP, mm,                  MM_AppMain,               MM,               61, 16384, 0x0, 0;
!
! CFE_LIB, sample_lib,          SAMPLE_LibInit,           SAMPLE_LIB,       0,  0,     0x0, 0;
! CFE_APP, sample_app,          SAMPLE_AppMain,           SAMPLE_APP,       51, 16384, 0x0, 0;
!
! Startup script fields:
! 1. Object Type      -- CFE_APP for an Application, or CFE_LIB for a library.
! 2. Path/Filename    -- This is a cFE Virtual filename, not a vxWorks device/pathname
! 3. Entry Point      -- This is the "main" function for Apps.
! 4. CFE Name         -- The cFE name for the the APP or Library
! 5. Priority         -- This is the Priority of the App, not used for Library
! 6. Stack Size       -- This is the Stack size for the App, not used for the Library
! 7. Load Address     -- This is the Optional Load Address for the App or Library. Currently not implemented
!                        so keep it at 0x0.
! 8. Exception Action -- This is the Action the cFE should take if the App has an exception.
!                        0        = Just restart the Application 
!                        Non-Zero = Do a cFE Processor Reset
!
! Other  Notes:
! 1. The software will not try to parse anything after the first '!' character it sees. That
!    is the End of File marker.
! 2. Common Application file extensions: 
!    Linux = .so  ( ci.so )
!    OS X  = .bundle  ( ci.bundle )
!    Cygwin = .dll ( ci.dll )
!    vxWorks = .o ( ci.o )
!    RTEMS with S-record Loader = .s3r ( ci.s3r )
!    RTEMS with CEXP Loader = .o ( ci.o )<|MERGE_RESOLUTION|>--- conflicted
+++ resolved
@@ -14,20 +14,6 @@
 CFE_APP, lc,                        LC_AppMain,               LC,               53, 16384, 0x0, 0;
 CFE_APP, sc,                        SC_AppMain,               SC,               54, 16384, 0x0, 0;
 
-<<<<<<< HEAD
-CFE_APP, /cf/arducam.so,                arducam_AppMain,          CAM,              60, 8192,  0x0, 0;
-CFE_APP, /cf/generic_css.so,            GENERIC_CSS_AppMain,      CSS,              60, 8192,  0x0, 0;
-CFE_APP, /cf/generic_eps.so,            GENERIC_EPS_AppMain,      EPS,              60, 8192,  0x0, 0;
-CFE_APP, /cf/generic_fss.so,            GENERIC_FSS_AppMain,      FSS,              60, 8192,  0x0, 0;
-CFE_APP, /cf/generic_imu.so,            GENERIC_IMU_AppMain,      IMU,              60, 8192,  0x0, 0;
-CFE_APP, /cf/generic_mag.so,            GENERIC_MAG_AppMain,      MAG,              60, 8192,  0x0, 0;
-CFE_APP, /cf/generic_radio.so,          GENERIC_RADIO_AppMain,    RADIO,            60, 8192,  0x0, 0;
-CFE_APP, /cf/generic_rw.so,             GENERIC_RW_AppMain,       RW,               60, 8192,  0x0, 0;
-CFE_APP, /cf/generic_torquer.so,        GENERIC_TORQUER_AppMain,  TORQUER,          60, 8192,  0x0, 0;
-CFE_APP, /cf/novatel_oem615.so,         NOVATEL_OEM615_AppMain,   NAV,              60, 8192,  0x0, 0;
-CFE_APP, /cf/sample.so,                 SAMPLE_AppMain,           SAMPLE,           60, 8192,  0x0, 0;
-CFE_APP, /cf/generic_adcs.so,           Generic_ADCS_AppMain,     ADCS,             60, 8192,  0x0, 0;
-=======
 CFE_APP, arducam,                   arducam_AppMain,          CAM,              60, 8192,  0x0, 0;
 CFE_APP, generic_adcs,              ADCS_AppMain,             ADCS,             61, 8192,  0x0, 0;
 CFE_APP, generic_css,               CSS_AppMain,              CSS,              62, 8192,  0x0, 0;
@@ -43,7 +29,6 @@
 
 !
 CFE_LIB, crypto,                    Crypto_TC_Init,           CRYPTO,           0,  0,     0x0, 0;
->>>>>>> 79aecb7c
 
 !
 !  ** The software will not try to parse anything after the first '!' character it sees. **
