/************************************************************************
**
**      GSC-18128-1, "Core Flight Executive Version 6.7"
**
**      Copyright (c) 2006-2002 United States Government as represented by
**      the Administrator of the National Aeronautics and Space Administration.
**      All Rights Reserved.
**
**      Licensed under the Apache License, Version 2.0 (the "License");
**      you may not use this file except in compliance with the License.
**      You may obtain a copy of the License at
**
**        http://www.apache.org/licenses/LICENSE-2.0
**
**      Unless required by applicable law or agreed to in writing, software
**      distributed under the License is distributed on an "AS IS" BASIS,
**      WITHOUT WARRANTIES OR CONDITIONS OF ANY KIND, either express or implied.
**      See the License for the specific language governing permissions and
**      limitations under the License.
**
** File: to_lab_sub_table.c
**
** Purpose:
**  Define TO Lab CPU specific subscription table
**
** Notes:
**
*************************************************************************/

/*
** Include Files
*/
#include "cfe_tbl_filedef.h"  /* Required to obtain the CFE_TBL_FILEDEF macro definition */
#include "to_lab_sub_table.h"
#include "to_lab_msgids.h"
#include "ci_lab_msgids.h"

#include "fm_msgids.h"
#include "sc_msgids.h"
#include "ds_msgids.h"
#include "lc_msgids.h"

/*
** Component Include Files
*/
#include "cam_msgids.h"
#include "generic_css_msgids.h"
#include "generic_eps_msgids.h"
#include "generic_fss_msgids.h"
<<<<<<< HEAD
#include "generic_radio_msgids.h"
=======
#include "generic_imu_msgids.h"
>>>>>>> 69e5987b
#include "generic_reaction_wheel_msgids.h"
#include "generic_torquer_msgids.h"
#include "nav_msgids.h"
#include "sample_msgids.h"

TO_LAB_Subs_t TO_LAB_Subs =
{
    .Subs =
    {
        /* CFS App Subscriptions */
        {CFE_SB_MSGID_WRAP_VALUE(TO_LAB_HK_TLM_MID), {0, 0}, 4},
        {CFE_SB_MSGID_WRAP_VALUE(TO_LAB_DATA_TYPES_MID), {0, 0}, 4},
        {CFE_SB_MSGID_WRAP_VALUE(CI_LAB_HK_TLM_MID), {0, 0}, 4},

        /* Add these if needed */
        {CFE_SB_MSGID_WRAP_VALUE(FM_HK_TLM_MID), {0,0}, 4},
        {CFE_SB_MSGID_WRAP_VALUE(SC_HK_TLM_MID), {0,0}, 4},
        {CFE_SB_MSGID_WRAP_VALUE(DS_HK_TLM_MID), {0,0}, 4},
        {CFE_SB_MSGID_WRAP_VALUE(LC_HK_TLM_MID), {0,0}, 4},

        /* cFE Core subscriptions */
        {CFE_SB_MSGID_WRAP_VALUE(CFE_ES_HK_TLM_MID), {0, 0}, 4},
        {CFE_SB_MSGID_WRAP_VALUE(CFE_EVS_HK_TLM_MID), {0, 0}, 4},
        {CFE_SB_MSGID_WRAP_VALUE(CFE_SB_HK_TLM_MID), {0, 0}, 4},
        {CFE_SB_MSGID_WRAP_VALUE(CFE_TBL_HK_TLM_MID), {0, 0}, 4},
        {CFE_SB_MSGID_WRAP_VALUE(CFE_TIME_HK_TLM_MID), {0, 0}, 4},
        {CFE_SB_MSGID_WRAP_VALUE(CFE_TIME_DIAG_TLM_MID), {0, 0}, 4},
        {CFE_SB_MSGID_WRAP_VALUE(CFE_SB_STATS_TLM_MID), {0, 0}, 4},
        {CFE_SB_MSGID_WRAP_VALUE(CFE_TBL_REG_TLM_MID), {0, 0}, 4},
        {CFE_SB_MSGID_WRAP_VALUE(CFE_EVS_LONG_EVENT_MSG_MID), {0, 0}, 32},

    #ifndef CFE_OMIT_DEPRECATED_6_7
        {CFE_SB_MSGID_WRAP_VALUE(CFE_ES_SHELL_TLM_MID), {0, 0}, 32},
    #endif

        {CFE_SB_MSGID_WRAP_VALUE(CAM_HK_TLM_MID),               {0,0},  32},
        {CFE_SB_MSGID_WRAP_VALUE(CAM_EXP_TLM_MID),              {0,0},  32},
        {CFE_SB_MSGID_WRAP_VALUE(GENERIC_CSS_HK_TLM_MID),       {0,0},  32},
        {CFE_SB_MSGID_WRAP_VALUE(GENERIC_CSS_DEVICE_TLM_MID),   {0,0},  32},
        {CFE_SB_MSGID_WRAP_VALUE(GENERIC_EPS_HK_TLM_MID),       {0,0},  32},
        {CFE_SB_MSGID_WRAP_VALUE(GENERIC_FSS_HK_TLM_MID),       {0,0},  32},
        {CFE_SB_MSGID_WRAP_VALUE(GENERIC_FSS_DEVICE_TLM_MID),   {0,0},  32},
<<<<<<< HEAD
        {CFE_SB_MSGID_WRAP_VALUE(GENERIC_RADIO_HK_TLM_MID),     {0,0},  32},
=======
        {CFE_SB_MSGID_WRAP_VALUE(GENERIC_IMU_HK_TLM_MID),       {0,0},  32},
        {CFE_SB_MSGID_WRAP_VALUE(GENERIC_IMU_DEVICE_TLM_MID),   {0,0},  32},
>>>>>>> 69e5987b
        {CFE_SB_MSGID_WRAP_VALUE(GENERIC_RW_APP_HK_TLM_MID),    {0,0},  32},
	    {CFE_SB_MSGID_WRAP_VALUE(GENERIC_TORQUER_HK_TLM_MID),   {0,0},  32},
        {CFE_SB_MSGID_WRAP_VALUE(NAV_SEND_HK_TLM),              {0,0},  32},
        {CFE_SB_MSGID_WRAP_VALUE(SAMPLE_HK_TLM_MID),            {0,0},  32},
        {CFE_SB_MSGID_WRAP_VALUE(SAMPLE_DEVICE_TLM_MID),        {0,0},  32},

    }
};

CFE_TBL_FILEDEF(TO_LAB_Subs, TO_LAB.TO_LAB_Subs, TO Lab Sub Tbl, to_lab_sub.tbl)<|MERGE_RESOLUTION|>--- conflicted
+++ resolved
@@ -47,11 +47,8 @@
 #include "generic_css_msgids.h"
 #include "generic_eps_msgids.h"
 #include "generic_fss_msgids.h"
-<<<<<<< HEAD
+#include "generic_imu_msgids.h"
 #include "generic_radio_msgids.h"
-=======
-#include "generic_imu_msgids.h"
->>>>>>> 69e5987b
 #include "generic_reaction_wheel_msgids.h"
 #include "generic_torquer_msgids.h"
 #include "nav_msgids.h"
@@ -94,12 +91,9 @@
         {CFE_SB_MSGID_WRAP_VALUE(GENERIC_EPS_HK_TLM_MID),       {0,0},  32},
         {CFE_SB_MSGID_WRAP_VALUE(GENERIC_FSS_HK_TLM_MID),       {0,0},  32},
         {CFE_SB_MSGID_WRAP_VALUE(GENERIC_FSS_DEVICE_TLM_MID),   {0,0},  32},
-<<<<<<< HEAD
-        {CFE_SB_MSGID_WRAP_VALUE(GENERIC_RADIO_HK_TLM_MID),     {0,0},  32},
-=======
         {CFE_SB_MSGID_WRAP_VALUE(GENERIC_IMU_HK_TLM_MID),       {0,0},  32},
         {CFE_SB_MSGID_WRAP_VALUE(GENERIC_IMU_DEVICE_TLM_MID),   {0,0},  32},
->>>>>>> 69e5987b
+        {CFE_SB_MSGID_WRAP_VALUE(GENERIC_RADIO_HK_TLM_MID),     {0,0},  32},
         {CFE_SB_MSGID_WRAP_VALUE(GENERIC_RW_APP_HK_TLM_MID),    {0,0},  32},
 	    {CFE_SB_MSGID_WRAP_VALUE(GENERIC_TORQUER_HK_TLM_MID),   {0,0},  32},
         {CFE_SB_MSGID_WRAP_VALUE(NAV_SEND_HK_TLM),              {0,0},  32},
