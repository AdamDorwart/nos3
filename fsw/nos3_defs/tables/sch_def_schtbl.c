--- conflicted
+++ resolved
@@ -641,15 +641,10 @@
  
   /* slot #75 - Component HK */
 /*{  SCH_DISABLED, SCH_ACTIVITY_SEND_MSG,  1,  0, 24, SCH_GROUP_MD_WAKEUP }, */  /* MD Wakeup */
-<<<<<<< HEAD
-  {  SCH_ENABLED,  SCH_ACTIVITY_SEND_MSG,  5,  1, 75, SCH_GROUP_NONE },  /* IMU HK Request */
+  {  SCH_ENABLED,  SCH_ACTIVITY_SEND_MSG,  5,  1, 75, SCH_GROUP_NONE },  /* IMU HK Request */ 
   {  SCH_ENABLED,  SCH_ACTIVITY_SEND_MSG,  1,  0, 76, SCH_GROUP_NONE },  /* IMU Data Request */ 
-=======
-  {  SCH_ENABLED,  SCH_ACTIVITY_SEND_MSG,  4,  1, 75, SCH_GROUP_NONE },  /* MAG HK Request */
-  {  SCH_ENABLED,  SCH_ACTIVITY_SEND_MSG,  1,  0, 76, SCH_GROUP_NONE },  /* MAG Data Request */                                            
->>>>>>> a07d6c2d
-  {  SCH_UNUSED,   0,      0,  0, 0,  SCH_GROUP_NONE},                                        
-  {  SCH_UNUSED,   0,      0,  0, 0,  SCH_GROUP_NONE},                                        
+  {  SCH_ENABLED,  SCH_ACTIVITY_SEND_MSG,  5,  2, 80, SCH_GROUP_NONE },  /* MAG HK Request */ 
+  {  SCH_ENABLED,  SCH_ACTIVITY_SEND_MSG,  1,  0, 81, SCH_GROUP_NONE },  /* MAG Data Request */ 
   {  SCH_UNUSED,   0,      0,  0, 0,  SCH_GROUP_NONE},                                        
 
   /* slot #76 */
@@ -792,8 +787,8 @@
   {  SCH_UNUSED,   0,      0,  0, 0,  SCH_GROUP_NONE},                                        
   {  SCH_UNUSED,   0,      0,  0, 0,  SCH_GROUP_NONE},                                        
 
-  /* slot #95 */
-  {  SCH_UNUSED,   0,      0,  0, 0,  SCH_GROUP_NONE},                                        
+  /* slot #95 - Component HK */
+/*{  SCH_DISABLED, SCH_ACTIVITY_SEND_MSG,  1,  0, 24, SCH_GROUP_MD_WAKEUP }, */  /* MD Wakeup */
   {  SCH_UNUSED,   0,      0,  0, 0,  SCH_GROUP_NONE},                                        
   {  SCH_UNUSED,   0,      0,  0, 0,  SCH_GROUP_NONE},                                                   
   {  SCH_UNUSED,   0,      0,  0, 0,  SCH_GROUP_NONE},                                        
