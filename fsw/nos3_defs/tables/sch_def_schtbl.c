/*
** $Id: sch_def_schtbl.c 1.3 2017/06/21 15:29:50EDT mdeschu Exp  $
**
**  Copyright (c) 2007-2014 United States Government as represented by the 
**  Administrator of the National Aeronautics and Space Administration. 
**  All Other Rights Reserved.  
**
**  This software was created at NASA's Goddard Space Flight Center.
**  This software is governed by the NASA Open Source Agreement and may be 
**  used, distributed and modified only pursuant to the terms of that 
**  agreement.
**
** Purpose: Scheduler (SCH) default schedule table data
**
** Author: 
**
** Notes:
**
*/

/*************************************************************************
**
** Include section
**
**************************************************************************/

#include "cfe.h"
#include "cfe_tbl_filedef.h"
#include "sch_platform_cfg.h"
#include "sch_msgdefs.h"
#include "sch_tbldefs.h"

/*************************************************************************
**
** Macro definitions
**
**************************************************************************/

/*
** Schedule Table "group" definitions
*/
#define SCH_GROUP_NONE         (0)

/* Define highest level multi-groups */
#define SCH_GROUP_CDH         (0x000001)                        /* All C&DH Messages        */
#define SCH_GROUP_GNC         (0x000002)                        /* All GNC  Messages        */

/* Define sub multi-groups           */
#define SCH_GROUP_CFS_HK      (  (0x000010) | SCH_GROUP_CDH)    /* CFS HK Messages          */
#define SCH_GROUP_CFE_HK      (  (0x000020) | SCH_GROUP_CDH)    /* cFE HK Messages          */
#define SCH_GROUP_GNC_HK      (  (0x000040) | SCH_GROUP_GNC)    /* GNC HK Messages          */

#define SCH_GROUP_

/* Define groups for messages that appear multiple times in Schedule */
#define SCH_GROUP_MD_WAKEUP   ((0x01000000) | SCH_GROUP_CDH)    /* MD Wakeup (aka Group #1) */


/*************************************************************************
**
** Type definitions
**
**************************************************************************/

/*
** (none)
*/

/*************************************************************************
**
** Exported data
**
**************************************************************************/

/*
** Default schedule table data
*/
SCH_ScheduleEntry_t SCH_DefaultScheduleTable[SCH_TABLE_ENTRIES] =
{

/*
** Structure definition...
**
**    uint8    EnableState  -- SCH_UNUSED, SCH_ENABLED, SCH_DISABLED
**    uint8    Type         -- 0 or SCH_ACTIVITY_SEND_MSG
**    uint16   Frequency    -- how many seconds between Activity execution
**    uint16   Remainder    -- seconds offset to perform Activity
**    uint16   MessageIndex -- Message Index into Message Definition table
**    uint32   GroupData    -- Group and Multi-Group membership definitions
*/

  /* slot #0 */
/*{  SCH_DISABLED, SCH_ACTIVITY_SEND_MSG,  1,  0, 24, SCH_GROUP_MD_WAKEUP }, */  /* MD Wakeup */
  {  SCH_UNUSED,   0,      0,  0, 0,  SCH_GROUP_NONE},                                        
  {  SCH_UNUSED,   0,      0,  0, 0,  SCH_GROUP_NONE},                                        
  {  SCH_UNUSED,   0,      0,  0, 0,  SCH_GROUP_NONE},                                        
  {  SCH_UNUSED,   0,      0,  0, 0,  SCH_GROUP_NONE},                                        
  {  SCH_UNUSED,   0,      0,  0, 0,  SCH_GROUP_NONE},                                        
  
  /* slot #1 */
  {  SCH_ENABLED,  SCH_ACTIVITY_SEND_MSG,  1,  0, 26,  SCH_GROUP_CFS_HK },  /* CF HK Request */                                    
  {  SCH_UNUSED,   0,      0,  0, 0,  SCH_GROUP_NONE},  
  {  SCH_UNUSED,   0,      0,  0, 0,  SCH_GROUP_NONE},                                        
  {  SCH_UNUSED,   0,      0,  0, 0,  SCH_GROUP_NONE},                                        
  {  SCH_UNUSED,   0,      0,  0, 0,  SCH_GROUP_NONE},                                        
    
  /* slot #2 - ADCS */
  {  SCH_UNUSED,   0,      0,  0, 0,  SCH_GROUP_NONE},                                        
  {  SCH_UNUSED,   0,      0,  0, 0,  SCH_GROUP_NONE},                                        
  {  SCH_UNUSED,   0,      0,  0, 0,  SCH_GROUP_NONE},                                        
  {  SCH_UNUSED,   0,      0,  0, 0,  SCH_GROUP_NONE},                                        
  {  SCH_UNUSED,   0,      0,  0, 0,  SCH_GROUP_NONE},                                        

  /* slot #3 */
  {  SCH_ENABLED,  SCH_ACTIVITY_SEND_MSG,  4,  3,  2, SCH_GROUP_CFE_HK },   /* EVS HK Request */
  {  SCH_UNUSED,   0,      0,  0, 0,  SCH_GROUP_NONE},                                        
  {  SCH_UNUSED,   0,      0,  0, 0,  SCH_GROUP_NONE},                                        
  {  SCH_UNUSED,   0,      0,  0, 0,  SCH_GROUP_NONE},                                        
  {  SCH_UNUSED,   0,      0,  0, 0,  SCH_GROUP_NONE},                                        

  /* slot #4 */
/*{  SCH_DISABLED, SCH_ACTIVITY_SEND_MSG,  4,  1,  6, SCH_GROUP_CFS_HK }, */  /* CS HK Request */
  {  SCH_UNUSED,   0,      0,  0, 0,  SCH_GROUP_NONE},                                        
  {  SCH_UNUSED,   0,      0,  0, 0,  SCH_GROUP_NONE},                                        
  {  SCH_UNUSED,   0,      0,  0, 0,  SCH_GROUP_NONE},                                        
  {  SCH_UNUSED,   0,      0,  0, 0,  SCH_GROUP_NONE},                                        
  {  SCH_UNUSED,   0,      0,  0, 0,  SCH_GROUP_NONE},                                        

  /* slot #5  - Component HK */
/*{  SCH_DISABLED, SCH_ACTIVITY_SEND_MSG,  1,  0, 24, SCH_GROUP_MD_WAKEUP }, */  /* MD Wakeup */
  {  SCH_ENABLED,  SCH_ACTIVITY_SEND_MSG,  1,  0, 40, SCH_GROUP_NONE },   /* CAM HK Request */                                      
  {  SCH_UNUSED,   0,      0,  0, 0,  SCH_GROUP_NONE},                            
  {  SCH_UNUSED,   0,      0,  0, 0,  SCH_GROUP_NONE},                                        
  {  SCH_UNUSED,   0,      0,  0, 0,  SCH_GROUP_NONE},                                        
  {  SCH_UNUSED,   0,      0,  0, 0,  SCH_GROUP_NONE},                                        

  /* slot #6 */
  {  SCH_UNUSED,   0,      0,  0, 0,  SCH_GROUP_NONE},                                        
  {  SCH_UNUSED,   0,      0,  0, 0,  SCH_GROUP_NONE},                                        
  {  SCH_UNUSED,   0,      0,  0, 0,  SCH_GROUP_NONE},                                        
  {  SCH_UNUSED,   0,      0,  0, 0,  SCH_GROUP_NONE},                                        
  {  SCH_UNUSED,   0,      0,  0, 0,  SCH_GROUP_NONE},                                        

  /* slot #7 */
  {  SCH_UNUSED,   0,      0,  0, 0,  SCH_GROUP_NONE},                                        
  {  SCH_UNUSED,   0,      0,  0, 0,  SCH_GROUP_NONE},                                    
  {  SCH_UNUSED,   0,      0,  0, 0,  SCH_GROUP_NONE},                                        
  {  SCH_UNUSED,   0,      0,  0, 0,  SCH_GROUP_NONE},                                        
  {  SCH_UNUSED,   0,      0,  0, 0,  SCH_GROUP_NONE},                                        

  /* slot #8 */
  {  SCH_UNUSED,   0,      0,  0, 0,  SCH_GROUP_NONE},                                        
  {  SCH_UNUSED,   0,      0,  0, 0,  SCH_GROUP_NONE},                                        
  {  SCH_UNUSED,   0,      0,  0, 0,  SCH_GROUP_NONE},                                        
  {  SCH_UNUSED,   0,      0,  0, 0,  SCH_GROUP_NONE},                                        
  {  SCH_UNUSED,   0,      0,  0, 0,  SCH_GROUP_NONE},                                        

  /* slot #9 */
  {  SCH_ENABLED, SCH_ACTIVITY_SEND_MSG,  4,  2,  7, SCH_GROUP_CFS_HK },  /* DS HK Request */
  {  SCH_UNUSED,   0,      0,  0, 0,  SCH_GROUP_NONE},                                        
  {  SCH_UNUSED,   0,      0,  0, 0,  SCH_GROUP_NONE},                                        
  {  SCH_UNUSED,   0,      0,  0, 0,  SCH_GROUP_NONE},                                        
  {  SCH_UNUSED,   0,      0,  0, 0,  SCH_GROUP_NONE},                                        

  /* slot #10 */
/*{  SCH_DISABLED, SCH_ACTIVITY_SEND_MSG,  1,  0, 24, SCH_GROUP_MD_WAKEUP }, */  /* MD Wakeup */
  {  SCH_UNUSED,   0,      0,  0, 0,  SCH_GROUP_NONE},                                        
  {  SCH_UNUSED,   0,      0,  0, 0,  SCH_GROUP_NONE},                                        
  {  SCH_UNUSED,   0,      0,  0, 0,  SCH_GROUP_NONE},                                        
  {  SCH_UNUSED,   0,      0,  0, 0,  SCH_GROUP_NONE},                                        
  {  SCH_UNUSED,   0,      0,  0, 0,  SCH_GROUP_NONE},                                        

  /* slot #11 */
  {  SCH_UNUSED,   0,      0,  0, 0,  SCH_GROUP_NONE},                                        
  {  SCH_UNUSED,   0,      0,  0, 0,  SCH_GROUP_NONE},                                        
  {  SCH_UNUSED,   0,      0,  0, 0,  SCH_GROUP_NONE},                                        
  {  SCH_UNUSED,   0,      0,  0, 0,  SCH_GROUP_NONE},                                        
  {  SCH_UNUSED,   0,      0,  0, 0,  SCH_GROUP_NONE},                                        

  /* slot #12 - ADCS */
  {  SCH_UNUSED,   0,      0,  0, 0,  SCH_GROUP_NONE},                                        
  {  SCH_UNUSED,   0,      0,  0, 0,  SCH_GROUP_NONE},                                        
  {  SCH_UNUSED,   0,      0,  0, 0,  SCH_GROUP_NONE},                                        
  {  SCH_UNUSED,   0,      0,  0, 0,  SCH_GROUP_NONE},                                        
  {  SCH_UNUSED,   0,      0,  0, 0,  SCH_GROUP_NONE},                                        

  /* slot #13 */
  {  SCH_ENABLED,  SCH_ACTIVITY_SEND_MSG,  4,  3,  3, SCH_GROUP_CFE_HK },   /* SB HK Request */
  {  SCH_UNUSED,   0,      0,  0, 0,  SCH_GROUP_NONE},                                        
  {  SCH_UNUSED,   0,      0,  0, 0,  SCH_GROUP_NONE},                                        
  {  SCH_UNUSED,   0,      0,  0, 0,  SCH_GROUP_NONE},                                        
  {  SCH_UNUSED,   0,      0,  0, 0,  SCH_GROUP_NONE},                                        

  /* slot #14 */
  {  SCH_ENABLED, SCH_ACTIVITY_SEND_MSG,  4,  1,  8, SCH_GROUP_CFS_HK },  /* FM HK Request */
  {  SCH_UNUSED,   0,      0,  0, 0,  SCH_GROUP_NONE},                                        
  {  SCH_UNUSED,   0,      0,  0, 0,  SCH_GROUP_NONE},                                        
  {  SCH_UNUSED,   0,      0,  0, 0,  SCH_GROUP_NONE},                                        
  {  SCH_UNUSED,   0,      0,  0, 0,  SCH_GROUP_NONE},                                        

  /* slot #15 - Component HK */
/*{  SCH_DISABLED, SCH_ACTIVITY_SEND_MSG,  1,  0, 24, SCH_GROUP_MD_WAKEUP }, */  /* MD Wakeup */
  {  SCH_ENABLED,  SCH_ACTIVITY_SEND_MSG,  1,  0, 45, SCH_GROUP_NONE },   /* RW HK Request */         
  {  SCH_UNUSED,   0,      0,  0, 0,  SCH_GROUP_NONE},                                        
  {  SCH_UNUSED,   0,      0,  0, 0,  SCH_GROUP_NONE},                                        
  {  SCH_UNUSED,   0,      0,  0, 0,  SCH_GROUP_NONE},                                        
  {  SCH_UNUSED,   0,      0,  0, 0,  SCH_GROUP_NONE},                                        

  /* slot #16 */
/*{  SCH_DISABLED, SCH_ACTIVITY_SEND_MSG,  1,  0, 20, SCH_GROUP_NONE }, */  /* CS Wakeup */
  {  SCH_UNUSED,   0,      0,  0, 0,  SCH_GROUP_NONE},                                        
  {  SCH_UNUSED,   0,      0,  0, 0,  SCH_GROUP_NONE},                                        
  {  SCH_UNUSED,   0,      0,  0, 0,  SCH_GROUP_NONE},                                        
  {  SCH_UNUSED,   0,      0,  0, 0,  SCH_GROUP_NONE},                                        
  {  SCH_UNUSED,   0,      0,  0, 0,  SCH_GROUP_NONE},                                        

  /* slot #17 */
  {  SCH_UNUSED,   0,      0,  0, 0,  SCH_GROUP_NONE},                                        
  {  SCH_UNUSED,   0,      0,  0, 0,  SCH_GROUP_NONE},                                        
  {  SCH_UNUSED,   0,      0,  0, 0,  SCH_GROUP_NONE},                                        
  {  SCH_UNUSED,   0,      0,  0, 0,  SCH_GROUP_NONE},                                        
  {  SCH_UNUSED,   0,      0,  0, 0,  SCH_GROUP_NONE},                                        

  /* slot #18 */
  {  SCH_UNUSED,   0,      0,  0, 0,  SCH_GROUP_NONE},                                        
  {  SCH_UNUSED,   0,      0,  0, 0,  SCH_GROUP_NONE},                                        
  {  SCH_UNUSED,   0,      0,  0, 0,  SCH_GROUP_NONE},                                        
  {  SCH_UNUSED,   0,      0,  0, 0,  SCH_GROUP_NONE},                                        
  {  SCH_UNUSED,   0,      0,  0, 0,  SCH_GROUP_NONE},                                        

  /* slot #19 */
/*{  SCH_DISABLED, SCH_ACTIVITY_SEND_MSG,  4,  2,  9, SCH_GROUP_CFS_HK }, */  /* HK HK Request */
  {  SCH_UNUSED,   0,      0,  0, 0,  SCH_GROUP_NONE},                                        
  {  SCH_UNUSED,   0,      0,  0, 0,  SCH_GROUP_NONE},                                        
  {  SCH_UNUSED,   0,      0,  0, 0,  SCH_GROUP_NONE},                                        
  {  SCH_UNUSED,   0,      0,  0, 0,  SCH_GROUP_NONE},                                        
  {  SCH_UNUSED,   0,      0,  0, 0,  SCH_GROUP_NONE},                                        

  /* slot #20 */
/*{  SCH_DISABLED, SCH_ACTIVITY_SEND_MSG,  1,  0, 24, SCH_GROUP_MD_WAKEUP }, */  /* MD Wakeup */
  {  SCH_UNUSED,   0,      0,  0, 0,  SCH_GROUP_NONE},                                        
  {  SCH_UNUSED,   0,      0,  0, 0,  SCH_GROUP_NONE},                                        
  {  SCH_UNUSED,   0,      0,  0, 0,  SCH_GROUP_NONE},                                        
  {  SCH_UNUSED,   0,      0,  0, 0,  SCH_GROUP_NONE},                                        
  {  SCH_UNUSED,   0,      0,  0, 0,  SCH_GROUP_NONE},                                        

  /* slot #21 */
  {  SCH_UNUSED,   0,      0,  0, 0,  SCH_GROUP_NONE},                                        
  {  SCH_UNUSED,   0,      0,  0, 0,  SCH_GROUP_NONE},                                        
  {  SCH_UNUSED,   0,      0,  0, 0,  SCH_GROUP_NONE},                                        
  {  SCH_UNUSED,   0,      0,  0, 0,  SCH_GROUP_NONE},                                        
  {  SCH_UNUSED,   0,      0,  0, 0,  SCH_GROUP_NONE},                                        

  /* slot #22 - ADCS */
  {  SCH_UNUSED,   0,      0,  0, 0,  SCH_GROUP_NONE},                                        
  {  SCH_UNUSED,   0,      0,  0, 0,  SCH_GROUP_NONE},                                        
  {  SCH_UNUSED,   0,      0,  0, 0,  SCH_GROUP_NONE},                                        
  {  SCH_UNUSED,   0,      0,  0, 0,  SCH_GROUP_NONE},                                        
  {  SCH_UNUSED,   0,      0,  0, 0,  SCH_GROUP_NONE},                                        

  /* slot #23 */
  {  SCH_ENABLED,  SCH_ACTIVITY_SEND_MSG,  4,  3,  4, SCH_GROUP_CFE_HK },   /* TIME HK Request */
  {  SCH_UNUSED,   0,      0,  0, 0,  SCH_GROUP_NONE},                                        
  {  SCH_UNUSED,   0,      0,  0, 0,  SCH_GROUP_NONE},                                        
  {  SCH_UNUSED,   0,      0,  0, 0,  SCH_GROUP_NONE},                                        
  {  SCH_UNUSED,   0,      0,  0, 0,  SCH_GROUP_NONE},                                        

  /* slot #24 */
/*{  SCH_DISABLED, SCH_ACTIVITY_SEND_MSG,  4,  1, 10, SCH_GROUP_CFS_HK }, */  /* HS HK Request */
  {  SCH_UNUSED,   0,      0,  0, 0,  SCH_GROUP_NONE},                                        
  {  SCH_UNUSED,   0,      0,  0, 0,  SCH_GROUP_NONE},                                        
  {  SCH_UNUSED,   0,      0,  0, 0,  SCH_GROUP_NONE},                                        
  {  SCH_UNUSED,   0,      0,  0, 0,  SCH_GROUP_NONE},                                        
  {  SCH_UNUSED,   0,      0,  0, 0,  SCH_GROUP_NONE},                                        

  /* slot #25 - Component HK */
/*{  SCH_DISABLED, SCH_ACTIVITY_SEND_MSG,  1,  0, 24, SCH_GROUP_MD_WAKEUP }, */  /* MD Wakeup */
  {  SCH_ENABLED,  SCH_ACTIVITY_SEND_MSG,  1,  0, 50, SCH_GROUP_CFE_HK },   /* GPS HK Request */         
  {  SCH_UNUSED,   0,      0,  0, 0,  SCH_GROUP_NONE},                                        
  {  SCH_UNUSED,   0,      0,  0, 0,  SCH_GROUP_NONE},                                        
  {  SCH_UNUSED,   0,      0,  0, 0,  SCH_GROUP_NONE},                                        
  {  SCH_UNUSED,   0,      0,  0, 0,  SCH_GROUP_NONE},                                        

  /* slot #26 */
  {  SCH_ENABLED, SCH_ACTIVITY_SEND_MSG,  1,  0, 21, SCH_GROUP_NONE },  /* SC Wakeup */
  {  SCH_UNUSED,   0,      0,  0, 0,  SCH_GROUP_NONE},                                        
  {  SCH_UNUSED,   0,      0,  0, 0,  SCH_GROUP_NONE},                                        
  {  SCH_UNUSED,   0,      0,  0, 0,  SCH_GROUP_NONE},                                        
  {  SCH_UNUSED,   0,      0,  0, 0,  SCH_GROUP_NONE},                                        
  {  SCH_UNUSED,   0,      0,  0, 0,  SCH_GROUP_NONE},                                        

  /* slot #27 */
  {  SCH_UNUSED,   0,      0,  0, 0,  SCH_GROUP_NONE},                                        
  {  SCH_UNUSED,   0,      0,  0, 0,  SCH_GROUP_NONE},                                        
  {  SCH_UNUSED,   0,      0,  0, 0,  SCH_GROUP_NONE},                                        
  {  SCH_UNUSED,   0,      0,  0, 0,  SCH_GROUP_NONE},                                        
  {  SCH_UNUSED,   0,      0,  0, 0,  SCH_GROUP_NONE},                                        

  /* slot #28 */
  {  SCH_UNUSED,   0,      0,  0, 0,  SCH_GROUP_NONE},                                        
  {  SCH_UNUSED,   0,      0,  0, 0,  SCH_GROUP_NONE},                                        
  {  SCH_UNUSED,   0,      0,  0, 0,  SCH_GROUP_NONE},                                        
  {  SCH_UNUSED,   0,      0,  0, 0,  SCH_GROUP_NONE},                                        
  {  SCH_UNUSED,   0,      0,  0, 0,  SCH_GROUP_NONE},                                        

  /* slot #29 */
  {  SCH_ENABLED,  SCH_ACTIVITY_SEND_MSG,  4,  2, 11, SCH_GROUP_CFS_HK },  /* LC HK Request */
  {  SCH_UNUSED,   0,      0,  0, 0,  SCH_GROUP_NONE},                                        
  {  SCH_UNUSED,   0,      0,  0, 0,  SCH_GROUP_NONE},                                        
  {  SCH_UNUSED,   0,      0,  0, 0,  SCH_GROUP_NONE},                                        
  {  SCH_UNUSED,   0,      0,  0, 0,  SCH_GROUP_NONE},                                        

  /* slot #30 */
/*{  SCH_DISABLED, SCH_ACTIVITY_SEND_MSG,  1,  0, 24, SCH_GROUP_MD_WAKEUP }, */  /* MD Wakeup */
  {  SCH_UNUSED,   0,      0,  0, 0,  SCH_GROUP_NONE},                                        
  {  SCH_UNUSED,   0,      0,  0, 0,  SCH_GROUP_NONE},                                        
  {  SCH_UNUSED,   0,      0,  0, 0,  SCH_GROUP_NONE},                                        
  {  SCH_UNUSED,   0,      0,  0, 0,  SCH_GROUP_NONE},                                        
  {  SCH_UNUSED,   0,      0,  0, 0,  SCH_GROUP_NONE},                                        

  /* slot #31 */
  {  SCH_UNUSED,   0,      0,  0, 0,  SCH_GROUP_NONE},                                        
  {  SCH_UNUSED,   0,      0,  0, 0,  SCH_GROUP_NONE},                                        
  {  SCH_UNUSED,   0,      0,  0, 0,  SCH_GROUP_NONE},                                        
  {  SCH_UNUSED,   0,      0,  0, 0,  SCH_GROUP_NONE},                                        
  {  SCH_UNUSED,   0,      0,  0, 0,  SCH_GROUP_NONE},                                        

  /* slot #32 - ADCS */
  {  SCH_UNUSED,   0,      0,  0, 0,  SCH_GROUP_NONE},                                        
  {  SCH_UNUSED,   0,      0,  0, 0,  SCH_GROUP_NONE},                                        
  {  SCH_UNUSED,   0,      0,  0, 0,  SCH_GROUP_NONE},                                        
  {  SCH_UNUSED,   0,      0,  0, 0,  SCH_GROUP_NONE},                                        
  {  SCH_UNUSED,   0,      0,  0, 0,  SCH_GROUP_NONE},                                        

  /* slot #33 */
  {  SCH_ENABLED,  SCH_ACTIVITY_SEND_MSG,  4,  3,  5, SCH_GROUP_CFE_HK },   /* TBL HK Request */
  {  SCH_UNUSED,   0,      0,  0, 0,  SCH_GROUP_NONE},                                        
  {  SCH_UNUSED,   0,      0,  0, 0,  SCH_GROUP_NONE},                                        
  {  SCH_UNUSED,   0,      0,  0, 0,  SCH_GROUP_NONE},                                        
  {  SCH_UNUSED,   0,      0,  0, 0,  SCH_GROUP_NONE},                                        

  /* slot #34 */
/*{  SCH_DISABLED, SCH_ACTIVITY_SEND_MSG,  4,  1, 12, SCH_GROUP_CFS_HK }, */  /* MD HK Request */
  {  SCH_UNUSED,   0,      0,  0, 0,  SCH_GROUP_NONE},                                        
  {  SCH_UNUSED,   0,      0,  0, 0,  SCH_GROUP_NONE},                                        
  {  SCH_UNUSED,   0,      0,  0, 0,  SCH_GROUP_NONE},                                        
  {  SCH_UNUSED,   0,      0,  0, 0,  SCH_GROUP_NONE},                                        
  {  SCH_UNUSED,   0,      0,  0, 0,  SCH_GROUP_NONE},                                        

  /* slot #35 - Component HK */
/*{  SCH_DISABLED, SCH_ACTIVITY_SEND_MSG,  1,  0, 24, SCH_GROUP_MD_WAKEUP }, */  /* MD Wakeup */
  {  SCH_ENABLED,  SCH_ACTIVITY_SEND_MSG,  5,  0, 55, SCH_GROUP_CFE_HK },   /* Sample HK Request */
  {  SCH_ENABLED,  SCH_ACTIVITY_SEND_MSG,  1,  0, 56, SCH_GROUP_CFE_HK },   /* Sample Data Request */
  {  SCH_UNUSED,   0,      0,  0, 0,  SCH_GROUP_NONE},                                        
  {  SCH_UNUSED,   0,      0,  0, 0,  SCH_GROUP_NONE},                                        
  {  SCH_UNUSED,   0,      0,  0, 0,  SCH_GROUP_NONE},                                        

  /* slot #36 */
  {  SCH_ENABLED, SCH_ACTIVITY_SEND_MSG,  1,  0, 23, SCH_GROUP_CFS_HK },  /* DS Wakeup */
  {  SCH_UNUSED,   0,      0,  0, 0,  SCH_GROUP_NONE},                                        
  {  SCH_UNUSED,   0,      0,  0, 0,  SCH_GROUP_NONE},                                        
  {  SCH_UNUSED,   0,      0,  0, 0,  SCH_GROUP_NONE},                                        
  {  SCH_UNUSED,   0,      0,  0, 0,  SCH_GROUP_NONE},                                        
  {  SCH_UNUSED,   0,      0,  0, 0,  SCH_GROUP_NONE},                                        

  /* slot #37 */
  {  SCH_UNUSED,   0,      0,  0, 0,  SCH_GROUP_NONE},                                        
  {  SCH_UNUSED,   0,      0,  0, 0,  SCH_GROUP_NONE},                                        
  {  SCH_UNUSED,   0,      0,  0, 0,  SCH_GROUP_NONE},                                        
  {  SCH_UNUSED,   0,      0,  0, 0,  SCH_GROUP_NONE},                                        
  {  SCH_UNUSED,   0,      0,  0, 0,  SCH_GROUP_NONE},                                        

  /* slot #38 */
  {  SCH_UNUSED,   0,      0,  0, 0,  SCH_GROUP_NONE},                                        
  {  SCH_UNUSED,   0,      0,  0, 0,  SCH_GROUP_NONE},                                        
  {  SCH_UNUSED,   0,      0,  0, 0,  SCH_GROUP_NONE},                                        
  {  SCH_UNUSED,   0,      0,  0, 0,  SCH_GROUP_NONE},                                        
  {  SCH_UNUSED,   0,      0,  0, 0,  SCH_GROUP_NONE},                                        

  /* slot #39 */
/*{  SCH_DISABLED, SCH_ACTIVITY_SEND_MSG,  4,  2, 13, SCH_GROUP_CFS_HK }, */  /* MM HK Request */
  {  SCH_UNUSED,   0,      0,  0, 0,  SCH_GROUP_NONE},                                        
  {  SCH_UNUSED,   0,      0,  0, 0,  SCH_GROUP_NONE},                                        
  {  SCH_UNUSED,   0,      0,  0, 0,  SCH_GROUP_NONE},                                        
  {  SCH_UNUSED,   0,      0,  0, 0,  SCH_GROUP_NONE},                                        
  {  SCH_UNUSED,   0,      0,  0, 0,  SCH_GROUP_NONE},                                        

  /* slot #40 */
/*{  SCH_DISABLED, SCH_ACTIVITY_SEND_MSG,  1,  0, 24, SCH_GROUP_MD_WAKEUP }, */  /* MD Wakeup */
  {  SCH_UNUSED,   0,      0,  0, 0,  SCH_GROUP_NONE},                                        
  {  SCH_UNUSED,   0,      0,  0, 0,  SCH_GROUP_NONE},                                        
  {  SCH_UNUSED,   0,      0,  0, 0,  SCH_GROUP_NONE},                                        
  {  SCH_UNUSED,   0,      0,  0, 0,  SCH_GROUP_NONE},                                        
  {  SCH_UNUSED,   0,      0,  0, 0,  SCH_GROUP_NONE},                                        

  /* slot #41 */
  {  SCH_UNUSED,   0,      0,  0, 0,  SCH_GROUP_NONE},                                        
  {  SCH_UNUSED,   0,      0,  0, 0,  SCH_GROUP_NONE},                                        
  {  SCH_UNUSED,   0,      0,  0, 0,  SCH_GROUP_NONE},                                        
  {  SCH_UNUSED,   0,      0,  0, 0,  SCH_GROUP_NONE},                                        
  {  SCH_UNUSED,   0,      0,  0, 0,  SCH_GROUP_NONE},                                        

  /* slot #42 - ADCS */
  {  SCH_UNUSED,   0,      0,  0, 0,  SCH_GROUP_NONE},                                        
  {  SCH_UNUSED,   0,      0,  0, 0,  SCH_GROUP_NONE},                                        
  {  SCH_UNUSED,   0,      0,  0, 0,  SCH_GROUP_NONE},                                        
  {  SCH_UNUSED,   0,      0,  0, 0,  SCH_GROUP_NONE},                                        
  {  SCH_UNUSED,   0,      0,  0, 0,  SCH_GROUP_NONE},                                        

  /* slot #43 */
  {  SCH_ENABLED,  SCH_ACTIVITY_SEND_MSG,  4,  3,  1, SCH_GROUP_CFE_HK },   /* ES HK Request */
  {  SCH_UNUSED,   0,      0,  0, 0,  SCH_GROUP_NONE},                                        
  {  SCH_UNUSED,   0,      0,  0, 0,  SCH_GROUP_NONE},                                        
  {  SCH_UNUSED,   0,      0,  0, 0,  SCH_GROUP_NONE},                                        
  {  SCH_UNUSED,   0,      0,  0, 0,  SCH_GROUP_NONE},                                        

  /* slot #44 */
  {  SCH_ENABLED,  SCH_ACTIVITY_SEND_MSG,  4,  1, 14, SCH_GROUP_CFS_HK },  /* SC HK Request */
  {  SCH_UNUSED,   0,      0,  0, 0,  SCH_GROUP_NONE},                                        
  {  SCH_UNUSED,   0,      0,  0, 0,  SCH_GROUP_NONE},                                        
  {  SCH_UNUSED,   0,      0,  0, 0,  SCH_GROUP_NONE},                                        
  {  SCH_UNUSED,   0,      0,  0, 0,  SCH_GROUP_NONE},                                        

  /* slot #45 - Component HK */
/*{  SCH_DISABLED, SCH_ACTIVITY_SEND_MSG,  1,  0, 24, SCH_GROUP_MD_WAKEUP }, */  /* MD Wakeup */
<<<<<<< HEAD
  {  SCH_ENABLED,  SCH_ACTIVITY_SEND_MSG,  5,  1, 60, SCH_GROUP_CFS_HK },  /* FSS HK Request */
  {  SCH_ENABLED,  SCH_ACTIVITY_SEND_MSG,  1,  0, 61, SCH_GROUP_CFS_HK },  /* FSS Data Request */
=======
  {  SCH_ENABLED,  SCH_ACTIVITY_SEND_MSG,  1,  0, 60, SCH_GROUP_CFE_HK },   /* EPS HK Request */
  {  SCH_UNUSED,   0,      0,  0, 0,  SCH_GROUP_NONE},                                        
>>>>>>> 7e3fd1ef
  {  SCH_UNUSED,   0,      0,  0, 0,  SCH_GROUP_NONE},                                        
  {  SCH_UNUSED,   0,      0,  0, 0,  SCH_GROUP_NONE},                                        
  {  SCH_UNUSED,   0,      0,  0, 0,  SCH_GROUP_NONE},                                        

  /* slot #46 */
  {  SCH_UNUSED,   0,      0,  0, 0,  SCH_GROUP_NONE},                                        
  {  SCH_UNUSED,   0,      0,  0, 0,  SCH_GROUP_NONE},                                        
  {  SCH_UNUSED,   0,      0,  0, 0,  SCH_GROUP_NONE},                                        
  {  SCH_UNUSED,   0,      0,  0, 0,  SCH_GROUP_NONE},                                        
  {  SCH_UNUSED,   0,      0,  0, 0,  SCH_GROUP_NONE},                                        

  /* slot #47 */
  {  SCH_UNUSED,   0,      0,  0, 0,  SCH_GROUP_NONE},                                        
  {  SCH_UNUSED,   0,      0,  0, 0,  SCH_GROUP_NONE},                                        
  {  SCH_UNUSED,   0,      0,  0, 0,  SCH_GROUP_NONE},                                        
  {  SCH_UNUSED,   0,      0,  0, 0,  SCH_GROUP_NONE},                                        
  {  SCH_UNUSED,   0,      0,  0, 0,  SCH_GROUP_NONE},                                        

  /* slot #48 */
  {  SCH_UNUSED,   0,      0,  0, 0,  SCH_GROUP_NONE},                                        
  {  SCH_UNUSED,   0,      0,  0, 0,  SCH_GROUP_NONE},                                        
  {  SCH_UNUSED,   0,      0,  0, 0,  SCH_GROUP_NONE},                                        
  {  SCH_UNUSED,   0,      0,  0, 0,  SCH_GROUP_NONE},                                        
  {  SCH_UNUSED,   0,      0,  0, 0,  SCH_GROUP_NONE},                                        

  /* slot #49 */
/*{  SCH_ENABLED,  SCH_ACTIVITY_SEND_MSG,  4,  2, 15, SCH_GROUP_CFS_HK }, */   /* SCH HK Request */
  {  SCH_UNUSED,   0,      0,  0, 0,  SCH_GROUP_NONE},
  {  SCH_UNUSED,   0,      0,  0, 0,  SCH_GROUP_NONE},                                        
  {  SCH_UNUSED,   0,      0,  0, 0,  SCH_GROUP_NONE},                                        
  {  SCH_UNUSED,   0,      0,  0, 0,  SCH_GROUP_NONE},                                        
  {  SCH_UNUSED,   0,      0,  0, 0,  SCH_GROUP_NONE},                                        

  /* slot #50 */
/*{  SCH_DISABLED, SCH_ACTIVITY_SEND_MSG,  1,  0, 24, SCH_GROUP_MD_WAKEUP }, */  /* MD Wakeup */
  {  SCH_UNUSED,   0,      0,  0, 0,  SCH_GROUP_NONE},                                        
  {  SCH_UNUSED,   0,      0,  0, 0,  SCH_GROUP_NONE},                                        
  {  SCH_UNUSED,   0,      0,  0, 0,  SCH_GROUP_NONE},                                        
  {  SCH_UNUSED,   0,      0,  0, 0,  SCH_GROUP_NONE},                                        
  {  SCH_ENABLED,  SCH_ACTIVITY_SEND_MSG,  1,  0, 25,  SCH_GROUP_NONE },  /* CF Wakeup */                                         

  /* slot #51 */
/*{  SCH_DISABLED, SCH_ACTIVITY_SEND_MSG,  1,  0, 22, SCH_GROUP_NONE }, */  /* LC Sample Action Points */
  {  SCH_UNUSED,   0,      0,  0, 0,  SCH_GROUP_NONE},                                        
  {  SCH_UNUSED,   0,      0,  0, 0,  SCH_GROUP_NONE},                                        
  {  SCH_UNUSED,   0,      0,  0, 0,  SCH_GROUP_NONE},                                        
  {  SCH_UNUSED,   0,      0,  0, 0,  SCH_GROUP_NONE},                                        
  {  SCH_UNUSED,   0,      0,  0, 0,  SCH_GROUP_NONE},                                        

  /* slot #52 - ADCS */
  {  SCH_UNUSED,   0,      0,  0, 0,  SCH_GROUP_NONE},                                        
  {  SCH_UNUSED,   0,      0,  0, 0,  SCH_GROUP_NONE},                                        
  {  SCH_UNUSED,   0,      0,  0, 0,  SCH_GROUP_NONE},                                        
  {  SCH_UNUSED,   0,      0,  0, 0,  SCH_GROUP_NONE},                                        
  {  SCH_UNUSED,   0,      0,  0, 0,  SCH_GROUP_NONE},                                        

  /* slot #53 */
  {  SCH_UNUSED,   0,      0,  0, 0,  SCH_GROUP_NONE},                                        
  {  SCH_UNUSED,   0,      0,  0, 0,  SCH_GROUP_NONE},                                        
  {  SCH_UNUSED,   0,      0,  0, 0,  SCH_GROUP_NONE},                                        
  {  SCH_UNUSED,   0,      0,  0, 0,  SCH_GROUP_NONE},                                        
  {  SCH_UNUSED,   0,      0,  0, 0,  SCH_GROUP_NONE},                                        

  /* slot #54 */
  {  SCH_UNUSED,   0,      0,  0, 0,  SCH_GROUP_NONE},                                        
  {  SCH_UNUSED,   0,      0,  0, 0,  SCH_GROUP_NONE},                                        
  {  SCH_UNUSED,   0,      0,  0, 0,  SCH_GROUP_NONE},                                        
  {  SCH_UNUSED,   0,      0,  0, 0,  SCH_GROUP_NONE},                                        
  {  SCH_UNUSED,   0,      0,  0, 0,  SCH_GROUP_NONE},                                        

  /* slot #55 - Component HK */
/*{  SCH_DISABLED, SCH_ACTIVITY_SEND_MSG,  1,  0, 24, SCH_GROUP_MD_WAKEUP }, */  /* MD Wakeup */
  {  SCH_UNUSED,   0,      0,  0, 0,  SCH_GROUP_NONE},                                        
  {  SCH_UNUSED,   0,      0,  0, 0,  SCH_GROUP_NONE},                                        
  {  SCH_UNUSED,   0,      0,  0, 0,  SCH_GROUP_NONE},                                        
  {  SCH_UNUSED,   0,      0,  0, 0,  SCH_GROUP_NONE},                                        
  {  SCH_UNUSED,   0,      0,  0, 0,  SCH_GROUP_NONE},                                        

  /* slot #56 */
  {  SCH_ENABLED,  SCH_ACTIVITY_SEND_MSG,  4,  1, 30, SCH_GROUP_NONE },  /* CI HK Request */
  {  SCH_ENABLED,  SCH_ACTIVITY_SEND_MSG,  4,  2, 31, SCH_GROUP_NONE },  /* TO HK Request */                                    
  {  SCH_UNUSED,   0,      0,  0, 0,  SCH_GROUP_NONE},                                        
  {  SCH_UNUSED,   0,      0,  0, 0,  SCH_GROUP_NONE},                                        
  {  SCH_UNUSED,   0,      0,  0, 0,  SCH_GROUP_NONE},                                        

  /* slot #57 */
  {  SCH_UNUSED,   0,      0,  0, 0,  SCH_GROUP_NONE},                                        
  {  SCH_UNUSED,   0,      0,  0, 0,  SCH_GROUP_NONE},                                        
  {  SCH_UNUSED,   0,      0,  0, 0,  SCH_GROUP_NONE},                                        
  {  SCH_UNUSED,   0,      0,  0, 0,  SCH_GROUP_NONE},                                        
  {  SCH_UNUSED,   0,      0,  0, 0,  SCH_GROUP_NONE},                                        

  /* slot #58 */
  {  SCH_UNUSED,   0,      0,  0, 0,  SCH_GROUP_NONE},                                        
  {  SCH_UNUSED,   0,      0,  0, 0,  SCH_GROUP_NONE},                                        
  {  SCH_UNUSED,   0,      0,  0, 0,  SCH_GROUP_NONE},                                        
  {  SCH_UNUSED,   0,      0,  0, 0,  SCH_GROUP_NONE},                                        
  {  SCH_UNUSED,   0,      0,  0, 0,  SCH_GROUP_NONE},                                        

  /* slot #59 */
  {  SCH_UNUSED,   0,      0,  0, 0,  SCH_GROUP_NONE},                                        
  {  SCH_UNUSED,   0,      0,  0, 0,  SCH_GROUP_NONE},                                        
  {  SCH_UNUSED,   0,      0,  0, 0,  SCH_GROUP_NONE},                                        
  {  SCH_UNUSED,   0,      0,  0, 0,  SCH_GROUP_NONE},                                        
  {  SCH_UNUSED,   0,      0,  0, 0,  SCH_GROUP_NONE},                                        

  /* slot #60 */
/*{  SCH_DISABLED, SCH_ACTIVITY_SEND_MSG,  1,  0, 24, SCH_GROUP_MD_WAKEUP }, */  /* MD Wakeup */
  {  SCH_UNUSED,   0,      0,  0, 0,  SCH_GROUP_NONE},                                        
  {  SCH_UNUSED,   0,      0,  0, 0,  SCH_GROUP_NONE},                                        
  {  SCH_UNUSED,   0,      0,  0, 0,  SCH_GROUP_NONE},                                        
  {  SCH_UNUSED,   0,      0,  0, 0,  SCH_GROUP_NONE},                                        
  {  SCH_UNUSED,   0,      0,  0, 0,  SCH_GROUP_NONE},                                        

  /* slot #61 */
  {  SCH_UNUSED,   0,      0,  0, 0,  SCH_GROUP_NONE},                                        
  {  SCH_UNUSED,   0,      0,  0, 0,  SCH_GROUP_NONE},                                        
  {  SCH_UNUSED,   0,      0,  0, 0,  SCH_GROUP_NONE},                                        
  {  SCH_UNUSED,   0,      0,  0, 0,  SCH_GROUP_NONE},                                        
  {  SCH_UNUSED,   0,      0,  0, 0,  SCH_GROUP_NONE},                                        

  /* slot #62 - ADCS */
  {  SCH_UNUSED,   0,      0,  0, 0,  SCH_GROUP_NONE},                                        
  {  SCH_UNUSED,   0,      0,  0, 0,  SCH_GROUP_NONE},                                        
  {  SCH_UNUSED,   0,      0,  0, 0,  SCH_GROUP_NONE},                                        
  {  SCH_UNUSED,   0,      0,  0, 0,  SCH_GROUP_NONE},                                        
  {  SCH_UNUSED,   0,      0,  0, 0,  SCH_GROUP_NONE},                                        

  /* slot #63 */
  {  SCH_UNUSED,   0,      0,  0, 0,  SCH_GROUP_NONE},                                        
  {  SCH_UNUSED,   0,      0,  0, 0,  SCH_GROUP_NONE},                                        
  {  SCH_UNUSED,   0,      0,  0, 0,  SCH_GROUP_NONE},                                        
  {  SCH_UNUSED,   0,      0,  0, 0,  SCH_GROUP_NONE},                                        
  {  SCH_UNUSED,   0,      0,  0, 0,  SCH_GROUP_NONE},                                        

  /* slot #64 */
  {  SCH_UNUSED,   0,      0,  0, 0,  SCH_GROUP_NONE},                                        
  {  SCH_UNUSED,   0,      0,  0, 0,  SCH_GROUP_NONE},                                        
  {  SCH_UNUSED,   0,      0,  0, 0,  SCH_GROUP_NONE},                                        
  {  SCH_UNUSED,   0,      0,  0, 0,  SCH_GROUP_NONE},                                        
  {  SCH_UNUSED,   0,      0,  0, 0,  SCH_GROUP_NONE},                                        

  /* slot #65 - Component HK */
/*{  SCH_DISABLED, SCH_ACTIVITY_SEND_MSG,  1,  0, 24, SCH_GROUP_MD_WAKEUP }, */  /* MD Wakeup */
  {  SCH_ENABLED,  SCH_ACTIVITY_SEND_MSG,  4,  1, 70, SCH_GROUP_NONE },  /* CSS HK Request */
  {  SCH_ENABLED,  SCH_ACTIVITY_SEND_MSG,  1,  0, 71, SCH_GROUP_NONE },  /* CSS Data Request */                                          
  {  SCH_UNUSED,   0,      0,  0, 0,  SCH_GROUP_NONE},                                        
  {  SCH_UNUSED,   0,      0,  0, 0,  SCH_GROUP_NONE},                                        
  {  SCH_UNUSED,   0,      0,  0, 0,  SCH_GROUP_NONE},                                        

  /* slot #66 */
  {  SCH_UNUSED,   0,      0,  0, 0,  SCH_GROUP_NONE},                                        
  {  SCH_UNUSED,   0,      0,  0, 0,  SCH_GROUP_NONE},                                        
  {  SCH_UNUSED,   0,      0,  0, 0,  SCH_GROUP_NONE},                                        
  {  SCH_UNUSED,   0,      0,  0, 0,  SCH_GROUP_NONE},                                        
  {  SCH_UNUSED,   0,      0,  0, 0,  SCH_GROUP_NONE},                                        

  /* slot #67 */
  {  SCH_UNUSED,   0,      0,  0, 0,  SCH_GROUP_NONE},                                        
  {  SCH_UNUSED,   0,      0,  0, 0,  SCH_GROUP_NONE},                                        
  {  SCH_UNUSED,   0,      0,  0, 0,  SCH_GROUP_NONE},                                        
  {  SCH_UNUSED,   0,      0,  0, 0,  SCH_GROUP_NONE},                                        
  {  SCH_UNUSED,   0,      0,  0, 0,  SCH_GROUP_NONE},                                        

  /* slot #68 */
  {  SCH_UNUSED,   0,      0,  0, 0,  SCH_GROUP_NONE},                                        
  {  SCH_UNUSED,   0,      0,  0, 0,  SCH_GROUP_NONE},                                        
  {  SCH_UNUSED,   0,      0,  0, 0,  SCH_GROUP_NONE},                                        
  {  SCH_UNUSED,   0,      0,  0, 0,  SCH_GROUP_NONE},                                        
  {  SCH_UNUSED,   0,      0,  0, 0,  SCH_GROUP_NONE},                                        

  /* slot #69 */
  {  SCH_UNUSED,   0,      0,  0, 0,  SCH_GROUP_NONE},                                        
  {  SCH_UNUSED,   0,      0,  0, 0,  SCH_GROUP_NONE},                                        
  {  SCH_UNUSED,   0,      0,  0, 0,  SCH_GROUP_NONE},                                        
  {  SCH_UNUSED,   0,      0,  0, 0,  SCH_GROUP_NONE},                                        
  {  SCH_UNUSED,   0,      0,  0, 0,  SCH_GROUP_NONE},                                        

  /* slot #70 */
/*{  SCH_DISABLED, SCH_ACTIVITY_SEND_MSG,  1,  0, 24, SCH_GROUP_MD_WAKEUP }, */  /* MD Wakeup */
  {  SCH_UNUSED,   0,      0,  0, 0,  SCH_GROUP_NONE},                                        
  {  SCH_UNUSED,   0,      0,  0, 0,  SCH_GROUP_NONE},                                        
  {  SCH_UNUSED,   0,      0,  0, 0,  SCH_GROUP_NONE},                                        
  {  SCH_UNUSED,   0,      0,  0, 0,  SCH_GROUP_NONE},                                        
  {  SCH_UNUSED,   0,      0,  0, 0,  SCH_GROUP_NONE},                                        

  /* slot #71 */
  {  SCH_UNUSED,   0,      0,  0, 0,  SCH_GROUP_NONE},                                        
  {  SCH_UNUSED,   0,      0,  0, 0,  SCH_GROUP_NONE},                                        
  {  SCH_UNUSED,   0,      0,  0, 0,  SCH_GROUP_NONE},                                        
  {  SCH_UNUSED,   0,      0,  0, 0,  SCH_GROUP_NONE},                                        
  {  SCH_UNUSED,   0,      0,  0, 0,  SCH_GROUP_NONE},                                        

  /* slot #72 - ADCS */
  {  SCH_UNUSED,   0,      0,  0, 0,  SCH_GROUP_NONE},                                        
  {  SCH_UNUSED,   0,      0,  0, 0,  SCH_GROUP_NONE},                                        
  {  SCH_UNUSED,   0,      0,  0, 0,  SCH_GROUP_NONE},                                        
  {  SCH_UNUSED,   0,      0,  0, 0,  SCH_GROUP_NONE},                                        
  {  SCH_UNUSED,   0,      0,  0, 0,  SCH_GROUP_NONE},                                        
 
  /* slot #73 */
  {  SCH_UNUSED,   0,      0,  0, 0,  SCH_GROUP_NONE},                                        
  {  SCH_UNUSED,   0,      0,  0, 0,  SCH_GROUP_NONE},                                        
  {  SCH_UNUSED,   0,      0,  0, 0,  SCH_GROUP_NONE},                                        
  {  SCH_UNUSED,   0,      0,  0, 0,  SCH_GROUP_NONE},                                        
  {  SCH_UNUSED,   0,      0,  0, 0,  SCH_GROUP_NONE},                                        

  /* slot #74 */
  {  SCH_UNUSED,   0,      0,  0, 0,  SCH_GROUP_NONE},                                        
  {  SCH_UNUSED,   0,      0,  0, 0,  SCH_GROUP_NONE},                                        
  {  SCH_UNUSED,   0,      0,  0, 0,  SCH_GROUP_NONE},                                        
  {  SCH_UNUSED,   0,      0,  0, 0,  SCH_GROUP_NONE},                                        
  {  SCH_UNUSED,   0,      0,  0, 0,  SCH_GROUP_NONE},                                        
 
  /* slot #75 - Component HK */
/*{  SCH_DISABLED, SCH_ACTIVITY_SEND_MSG,  1,  0, 24, SCH_GROUP_MD_WAKEUP }, */  /* MD Wakeup */
  {  SCH_UNUSED,   0,      0,  0, 0,  SCH_GROUP_NONE},                                        
  {  SCH_UNUSED,   0,      0,  0, 0,  SCH_GROUP_NONE},                                        
  {  SCH_UNUSED,   0,      0,  0, 0,  SCH_GROUP_NONE},                                        
  {  SCH_UNUSED,   0,      0,  0, 0,  SCH_GROUP_NONE},                                        
  {  SCH_UNUSED,   0,      0,  0, 0,  SCH_GROUP_NONE},                                        

  /* slot #76 */
  {  SCH_UNUSED,   0,      0,  0, 0,  SCH_GROUP_NONE},                                        
  {  SCH_UNUSED,   0,      0,  0, 0,  SCH_GROUP_NONE},                                        
  {  SCH_UNUSED,   0,      0,  0, 0,  SCH_GROUP_NONE},                                        
  {  SCH_UNUSED,   0,      0,  0, 0,  SCH_GROUP_NONE},                                        
  {  SCH_UNUSED,   0,      0,  0, 0,  SCH_GROUP_NONE},                                        

  /* slot #77 */
  {  SCH_UNUSED,   0,      0,  0, 0,  SCH_GROUP_NONE},                                        
  {  SCH_UNUSED,   0,      0,  0, 0,  SCH_GROUP_NONE},                                        
  {  SCH_UNUSED,   0,      0,  0, 0,  SCH_GROUP_NONE},                                        
  {  SCH_UNUSED,   0,      0,  0, 0,  SCH_GROUP_NONE},                                        
  {  SCH_UNUSED,   0,      0,  0, 0,  SCH_GROUP_NONE},                                        

  /* slot #78 */
  {  SCH_UNUSED,   0,      0,  0, 0,  SCH_GROUP_NONE},                                        
  {  SCH_UNUSED,   0,      0,  0, 0,  SCH_GROUP_NONE},                                        
  {  SCH_UNUSED,   0,      0,  0, 0,  SCH_GROUP_NONE},                                        
  {  SCH_UNUSED,   0,      0,  0, 0,  SCH_GROUP_NONE},                                        
  {  SCH_UNUSED,   0,      0,  0, 0,  SCH_GROUP_NONE},                                        

  /* slot #79 */
  {  SCH_UNUSED,   0,      0,  0, 0,  SCH_GROUP_NONE},                                        
  {  SCH_UNUSED,   0,      0,  0, 0,  SCH_GROUP_NONE},                                        
  {  SCH_UNUSED,   0,      0,  0, 0,  SCH_GROUP_NONE},                                        
  {  SCH_UNUSED,   0,      0,  0, 0,  SCH_GROUP_NONE},                                        
  {  SCH_UNUSED,   0,      0,  0, 0,  SCH_GROUP_NONE},                                        

  /* slot #80 */
/*{  SCH_DISABLED, SCH_ACTIVITY_SEND_MSG,  1,  0, 24, SCH_GROUP_MD_WAKEUP }, */  /* MD Wakeup */
  {  SCH_UNUSED,   0,      0,  0, 0,  SCH_GROUP_NONE},                                        
  {  SCH_UNUSED,   0,      0,  0, 0,  SCH_GROUP_NONE},                                        
  {  SCH_UNUSED,   0,      0,  0, 0,  SCH_GROUP_NONE},                                        
  {  SCH_UNUSED,   0,      0,  0, 0,  SCH_GROUP_NONE},                                        
  {  SCH_UNUSED,   0,      0,  0, 0,  SCH_GROUP_NONE},                                        

  /* slot #81 */
  {  SCH_UNUSED,   0,      0,  0, 0,  SCH_GROUP_NONE},                                        
  {  SCH_UNUSED,   0,      0,  0, 0,  SCH_GROUP_NONE},                                        
  {  SCH_UNUSED,   0,      0,  0, 0,  SCH_GROUP_NONE},                                        
  {  SCH_UNUSED,   0,      0,  0, 0,  SCH_GROUP_NONE},                                        
  {  SCH_UNUSED,   0,      0,  0, 0,  SCH_GROUP_NONE},                                        

  /* slot #82 - ADCS */
  {  SCH_UNUSED,   0,      0,  0, 0,  SCH_GROUP_NONE},                                        
  {  SCH_UNUSED,   0,      0,  0, 0,  SCH_GROUP_NONE},                                        
  {  SCH_UNUSED,   0,      0,  0, 0,  SCH_GROUP_NONE},                                        
  {  SCH_UNUSED,   0,      0,  0, 0,  SCH_GROUP_NONE},                                        
  {  SCH_UNUSED,   0,      0,  0, 0,  SCH_GROUP_NONE},                                        

  /* slot #83 */
  {  SCH_UNUSED,   0,      0,  0, 0,  SCH_GROUP_NONE},                                        
  {  SCH_UNUSED,   0,      0,  0, 0,  SCH_GROUP_NONE},                                        
  {  SCH_UNUSED,   0,      0,  0, 0,  SCH_GROUP_NONE},                                        
  {  SCH_UNUSED,   0,      0,  0, 0,  SCH_GROUP_NONE},                                        
  {  SCH_UNUSED,   0,      0,  0, 0,  SCH_GROUP_NONE},                                        

  /* slot #84 */
  {  SCH_UNUSED,   0,      0,  0, 0,  SCH_GROUP_NONE},                                        
  {  SCH_UNUSED,   0,      0,  0, 0,  SCH_GROUP_NONE},                                        
  {  SCH_UNUSED,   0,      0,  0, 0,  SCH_GROUP_NONE},                                        
  {  SCH_UNUSED,   0,      0,  0, 0,  SCH_GROUP_NONE},                                        
  {  SCH_UNUSED,   0,      0,  0, 0,  SCH_GROUP_NONE},                                        

  /* slot #85 - Component HK */
/*{  SCH_DISABLED, SCH_ACTIVITY_SEND_MSG,  1,  0, 24, SCH_GROUP_MD_WAKEUP }, */  /* MD Wakeup */
  {  SCH_UNUSED,   0,      0,  0, 0,  SCH_GROUP_NONE},                                        
  {  SCH_UNUSED,   0,      0,  0, 0,  SCH_GROUP_NONE},                                        
  {  SCH_UNUSED,   0,      0,  0, 0,  SCH_GROUP_NONE},                                        
  {  SCH_UNUSED,   0,      0,  0, 0,  SCH_GROUP_NONE},                                        
  {  SCH_UNUSED,   0,      0,  0, 0,  SCH_GROUP_NONE},                                        

  /* slot #86 */
  {  SCH_UNUSED,   0,      0,  0, 0,  SCH_GROUP_NONE},                                        
  {  SCH_UNUSED,   0,      0,  0, 0,  SCH_GROUP_NONE},                                        
  {  SCH_UNUSED,   0,      0,  0, 0,  SCH_GROUP_NONE},                                        
  {  SCH_UNUSED,   0,      0,  0, 0,  SCH_GROUP_NONE},                                        
  {  SCH_UNUSED,   0,      0,  0, 0,  SCH_GROUP_NONE},                                        

  /* slot #87 */
  {  SCH_UNUSED,   0,      0,  0, 0,  SCH_GROUP_NONE},                                        
  {  SCH_UNUSED,   0,      0,  0, 0,  SCH_GROUP_NONE},                                        
  {  SCH_UNUSED,   0,      0,  0, 0,  SCH_GROUP_NONE},                                        
  {  SCH_UNUSED,   0,      0,  0, 0,  SCH_GROUP_NONE},                                        
  {  SCH_UNUSED,   0,      0,  0, 0,  SCH_GROUP_NONE},                                        

  /* slot #88 */
  {  SCH_UNUSED,   0,      0,  0, 0,  SCH_GROUP_NONE},                                        
  {  SCH_UNUSED,   0,      0,  0, 0,  SCH_GROUP_NONE},                                        
  {  SCH_UNUSED,   0,      0,  0, 0,  SCH_GROUP_NONE},                                        
  {  SCH_UNUSED,   0,      0,  0, 0,  SCH_GROUP_NONE},                                        
  {  SCH_UNUSED,   0,      0,  0, 0,  SCH_GROUP_NONE},                                        

  /* slot #89 */
  {  SCH_UNUSED,   0,      0,  0, 0,  SCH_GROUP_NONE},                                        
  {  SCH_UNUSED,   0,      0,  0, 0,  SCH_GROUP_NONE},                                        
  {  SCH_UNUSED,   0,      0,  0, 0,  SCH_GROUP_NONE},                                        
  {  SCH_UNUSED,   0,      0,  0, 0,  SCH_GROUP_NONE},                                        
  {  SCH_UNUSED,   0,      0,  0, 0,  SCH_GROUP_NONE},                                        

  /* slot #90 */
/*{  SCH_DISABLED, SCH_ACTIVITY_SEND_MSG,  1,  0, 24, SCH_GROUP_MD_WAKEUP }, */  /* MD Wakeup */
  {  SCH_UNUSED,   0,      0,  0, 0,  SCH_GROUP_NONE},                                        
  {  SCH_UNUSED,   0,      0,  0, 0,  SCH_GROUP_NONE},                                        
  {  SCH_UNUSED,   0,      0,  0, 0,  SCH_GROUP_NONE},                                        
  {  SCH_UNUSED,   0,      0,  0, 0,  SCH_GROUP_NONE},                                        
  {  SCH_UNUSED,   0,      0,  0, 0,  SCH_GROUP_NONE},                                        

  /* slot #91 */
/*{  SCH_DISABLED, SCH_ACTIVITY_SEND_MSG,  4,  0, 16, SCH_GROUP_CFS_HK }, */  /* HK Send Combined HK '1' */
/*{  SCH_DISABLED, SCH_ACTIVITY_SEND_MSG,  4,  1, 17, SCH_GROUP_CFS_HK }, */  /* HK Send Combined HK '2' */
  {  SCH_UNUSED,   0,      0,  0, 0,  SCH_GROUP_NONE},                                        
  {  SCH_UNUSED,   0,      0,  0, 0,  SCH_GROUP_NONE},                                        
  {  SCH_UNUSED,   0,      0,  0, 0,  SCH_GROUP_NONE},                                        
  {  SCH_UNUSED,   0,      0,  0, 0,  SCH_GROUP_NONE},                                        
  {  SCH_UNUSED,   0,      0,  0, 0,  SCH_GROUP_NONE},                                        

  /* slot #92 - ADCS */
/*{  SCH_DISABLED, SCH_ACTIVITY_SEND_MSG,  4,  2, 18, SCH_GROUP_CFS_HK }, */  /* HK Send Combined HK '3' */
/*{  SCH_DISABLED, SCH_ACTIVITY_SEND_MSG,  4,  3, 19, SCH_GROUP_CFS_HK }, */  /* HK Send Combined HK '4' */
  {  SCH_UNUSED,   0,      0,  0, 0,  SCH_GROUP_NONE},                                        
  {  SCH_UNUSED,   0,      0,  0, 0,  SCH_GROUP_NONE},                                        
  {  SCH_UNUSED,   0,      0,  0, 0,  SCH_GROUP_NONE},                                        
  {  SCH_UNUSED,   0,      0,  0, 0,  SCH_GROUP_NONE},                                        
  {  SCH_UNUSED,   0,      0,  0, 0,  SCH_GROUP_NONE},                                        

  /* slot #93 */
  {  SCH_UNUSED,   0,      0,  0, 0,  SCH_GROUP_NONE},                                        
  {  SCH_UNUSED,   0,      0,  0, 0,  SCH_GROUP_NONE},                                        
  {  SCH_UNUSED,   0,      0,  0, 0,  SCH_GROUP_NONE},                                        
  {  SCH_UNUSED,   0,      0,  0, 0,  SCH_GROUP_NONE},                                        
  {  SCH_UNUSED,   0,      0,  0, 0,  SCH_GROUP_NONE},                                        

  /* slot #94 */
  {  SCH_UNUSED,   0,      0,  0, 0,  SCH_GROUP_NONE},                                        
  {  SCH_UNUSED,   0,      0,  0, 0,  SCH_GROUP_NONE},                                        
  {  SCH_UNUSED,   0,      0,  0, 0,  SCH_GROUP_NONE},                                        
  {  SCH_UNUSED,   0,      0,  0, 0,  SCH_GROUP_NONE},                                        
  {  SCH_UNUSED,   0,      0,  0, 0,  SCH_GROUP_NONE},                                        

  /* slot #95 - Component HK */
/*{  SCH_DISABLED, SCH_ACTIVITY_SEND_MSG,  1,  0, 24, SCH_GROUP_MD_WAKEUP }, */  /* MD Wakeup */
  {  SCH_UNUSED,   0,      0,  0, 0,  SCH_GROUP_NONE},                                        
  {  SCH_UNUSED,   0,      0,  0, 0,  SCH_GROUP_NONE},                                        
  {  SCH_UNUSED,   0,      0,  0, 0,  SCH_GROUP_NONE},                                        
  {  SCH_UNUSED,   0,      0,  0, 0,  SCH_GROUP_NONE},                                        
  {  SCH_UNUSED,   0,      0,  0, 0,  SCH_GROUP_NONE},                                        

  /* slot #96 */
  {  SCH_UNUSED,   0,      0,  0, 0,  SCH_GROUP_NONE},                                        
  {  SCH_UNUSED,   0,      0,  0, 0,  SCH_GROUP_NONE},                                        
  {  SCH_UNUSED,   0,      0,  0, 0,  SCH_GROUP_NONE},                                        
  {  SCH_UNUSED,   0,      0,  0, 0,  SCH_GROUP_NONE},                                        
  {  SCH_UNUSED,   0,      0,  0, 0,  SCH_GROUP_NONE},                                        

  /* slot #97 */
  {  SCH_UNUSED,   0,      0,  0, 0,  SCH_GROUP_NONE},                                        
  {  SCH_UNUSED,   0,      0,  0, 0,  SCH_GROUP_NONE},                                        
  {  SCH_UNUSED,   0,      0,  0, 0,  SCH_GROUP_NONE},                                        
  {  SCH_UNUSED,   0,      0,  0, 0,  SCH_GROUP_NONE},                                        
  {  SCH_UNUSED,   0,      0,  0, 0,  SCH_GROUP_NONE},                                        

  /* slot #98 */
  {  SCH_UNUSED,   0,      0,  0, 0,  SCH_GROUP_NONE},                                        
  {  SCH_UNUSED,   0,      0,  0, 0,  SCH_GROUP_NONE},                                        
  {  SCH_UNUSED,   0,      0,  0, 0,  SCH_GROUP_NONE},                                        
  {  SCH_UNUSED,   0,      0,  0, 0,  SCH_GROUP_NONE},                                        
  {  SCH_UNUSED,   0,      0,  0, 0,  SCH_GROUP_NONE},                                        

  /* slot #99 - Left Empty to allow Scheduler to Easily Resynchronize with 1 Hz */
  {  SCH_UNUSED,   0,      0,  0, 0,  SCH_GROUP_NONE},                                        
  {  SCH_UNUSED,   0,      0,  0, 0,  SCH_GROUP_NONE},                                        
  {  SCH_UNUSED,   0,      0,  0, 0,  SCH_GROUP_NONE},                                        
  {  SCH_UNUSED,   0,      0,  0, 0,  SCH_GROUP_NONE},                                        
  {  SCH_UNUSED,   0,      0,  0, 0,  SCH_GROUP_NONE}                                       
};

/*
** Table file header
*/
CFE_TBL_FILEDEF(SCH_DefaultScheduleTable, SCH.SCHED_DEF, SCH schedule table, sch_def_schtbl.tbl)

/*************************************************************************
**
** File data
**
**************************************************************************/

/*
** (none)
*/

/*************************************************************************
**
** Local function prototypes
**
**************************************************************************/

/*
** (none)
*/

/************************/
/*  End of File Comment */
/************************/
<|MERGE_RESOLUTION|>--- conflicted
+++ resolved
@@ -423,13 +423,8 @@
 
   /* slot #45 - Component HK */
 /*{  SCH_DISABLED, SCH_ACTIVITY_SEND_MSG,  1,  0, 24, SCH_GROUP_MD_WAKEUP }, */  /* MD Wakeup */
-<<<<<<< HEAD
   {  SCH_ENABLED,  SCH_ACTIVITY_SEND_MSG,  5,  1, 60, SCH_GROUP_CFS_HK },  /* FSS HK Request */
   {  SCH_ENABLED,  SCH_ACTIVITY_SEND_MSG,  1,  0, 61, SCH_GROUP_CFS_HK },  /* FSS Data Request */
-=======
-  {  SCH_ENABLED,  SCH_ACTIVITY_SEND_MSG,  1,  0, 60, SCH_GROUP_CFE_HK },   /* EPS HK Request */
-  {  SCH_UNUSED,   0,      0,  0, 0,  SCH_GROUP_NONE},                                        
->>>>>>> 7e3fd1ef
   {  SCH_UNUSED,   0,      0,  0, 0,  SCH_GROUP_NONE},                                        
   {  SCH_UNUSED,   0,      0,  0, 0,  SCH_GROUP_NONE},                                        
   {  SCH_UNUSED,   0,      0,  0, 0,  SCH_GROUP_NONE},                                        
@@ -502,7 +497,7 @@
 
   /* slot #55 - Component HK */
 /*{  SCH_DISABLED, SCH_ACTIVITY_SEND_MSG,  1,  0, 24, SCH_GROUP_MD_WAKEUP }, */  /* MD Wakeup */
-  {  SCH_UNUSED,   0,      0,  0, 0,  SCH_GROUP_NONE},                                        
+  {  SCH_ENABLED,  SCH_ACTIVITY_SEND_MSG,  1,  0, 65, SCH_GROUP_CFE_HK },   /* EPS HK Request */
   {  SCH_UNUSED,   0,      0,  0, 0,  SCH_GROUP_NONE},                                        
   {  SCH_UNUSED,   0,      0,  0, 0,  SCH_GROUP_NONE},                                        
   {  SCH_UNUSED,   0,      0,  0, 0,  SCH_GROUP_NONE},                                        
