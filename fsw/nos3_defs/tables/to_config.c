/*==============================================================================
** File Name: to_config.c
**
** Copyright 2017 United States Government as represented by the Administrator
** of the National Aeronautics and Space Administration.  No copyright is
** claimed in the United States under Title 17, U.S. Code.
** All Other Rights Reserved.
**
** Title:     TO table definition
**
** $Author: $
** $Revision: $
** $Date:  $
**
** Purpose:   To provide the table for default data config.
**
** Functions Contained:
**    None
**
**
** Limitations, Assumptions, External Events, and Notes:
**  1.   None
**
**
**==============================================================================
*/

/*
#ifndef _TO_CONFIG_
#define _TO_CONFIG_


#ifdef   __cplusplus
extern "C" {
#endif
*/

/*
** Pragmas
*/

/*
** Include Files
*/
#include "cfe.h"
#include "cfe_tbl_filedef.h"
#include "to_platform_cfg.h"
#include "to_mission_cfg.h"
#include "to_app.h"
#include "to_tbldefs.h"
#include "to_grpids.h"

#include "cfe_msgids.h"

#include "ci_msgids.h"
#include "cf_msgids.h"
#include "ds_msgids.h"
#include "fm_msgids.h"
//#include "hs_msgids.h"
//#include "hk_msgids.h"
#include "lc_msgids.h"
#include "sc_msgids.h"
#include "sch_msgids.h"
#include "to_msgids.h"

/*
** Component Include Files
*/
#include "cam_msgids.h"
#include "generic_css_msgids.h"
#include "generic_eps_msgids.h"
#include "generic_fss_msgids.h"
<<<<<<< HEAD
#include "generic_imu_msgids.h"
#include "generic_radio_msgids.h"
=======
#include "generic_mag_msgids.h"
>>>>>>> a07d6c2d
#include "generic_reaction_wheel_msgids.h"
#include "generic_torquer_msgids.h"
#include "nav_msgids.h"
#include "sample_msgids.h"


static CFE_TBL_FileDef_t CFE_TBL_FileDef =
{
    "to_ConfigTable", "TO.to_config", "TO config table",
    "to_config.tbl", sizeof(TO_ConfigTable_t)
};

/*
** Default TO iLoad table data
*/

TO_ConfigTable_t to_ConfigTable =
{
   {
       /* 0 - 9 */
       {CF_CONFIG_TLM_MID,            {0,0},  5,   0xffff,     TO_GROUP_CFE | TO_MGROUP_ONE, 0,1},
       {CF_HK_TLM_MID,                {0,0},  5,   0xffff,     TO_GROUP_CFE | TO_MGROUP_ONE, 0,1},
       {CF_SPACE_TO_GND_PDU_MID,      {0,0},  64,  0xffff,     TO_GROUP_CFE | TO_MGROUP_ONE, 0,1},
       {CF_TRANS_TLM_MID,             {0,0},  5,   0xffff,     TO_GROUP_CFE | TO_MGROUP_ONE, 0,1},
       {CFE_ES_APP_TLM_MID,           {0,0},  5,   0xffff,     TO_GROUP_CFE | TO_MGROUP_ONE, 0,1},
       {CFE_ES_HK_TLM_MID,            {0,0},  5,   0xffff,     TO_GROUP_CFE | TO_MGROUP_ONE, 0,1},
       {CFE_ES_MEMSTATS_TLM_MID,      {0,0},  5,   0xffff,     TO_GROUP_CFE | TO_MGROUP_ONE, 0,1},
       {CFE_ES_SHELL_TLM_MID,         {0,0},  32,  0xffff,     TO_GROUP_CFE | TO_MGROUP_ONE, 0,1},
       {CFE_EVS_EVENT_MSG_MID,        {0,0},  32,  0xffff,     TO_GROUP_CFE | TO_MGROUP_ONE, 0,1},
       {CFE_EVS_HK_TLM_MID,           {0,0},  5,   0xffff,     TO_GROUP_CFE | TO_MGROUP_ONE, 0,1},
                                                         
       /* 10 - 19 */                                     
       {CFE_SB_ALLSUBS_TLM_MID,       {0,0},  5,   0xffff,     TO_GROUP_CFE | TO_MGROUP_ONE, 0,1},
       {CFE_SB_HK_TLM_MID,            {0,0},  5,   0xffff,     TO_GROUP_CFE | TO_MGROUP_ONE, 0,1},
       {CFE_SB_ONESUB_TLM_MID,        {0,0},  5,   0xffff,     TO_GROUP_CFE | TO_MGROUP_ONE, 0,1},
       {CFE_SB_STATS_TLM_MID,         {0,0},  5,   0xffff,     TO_GROUP_CFE | TO_MGROUP_ONE, 0,1},
       {CFE_TBL_HK_TLM_MID,           {0,0},  5,   0xffff,     TO_GROUP_CFE | TO_MGROUP_ONE, 0,1},
       {CFE_TBL_REG_TLM_MID,          {0,0},  5,   0xffff,     TO_GROUP_CFE | TO_MGROUP_ONE, 0,1},
       {CFE_TIME_DIAG_TLM_MID,        {0,0},  5,   0xffff,     TO_GROUP_CFE | TO_MGROUP_ONE, 0,1},
       {CFE_TIME_HK_TLM_MID,          {0,0},  5,   0xffff,     TO_GROUP_CFE | TO_MGROUP_ONE, 0,1},
       {TO_HK_TLM_MID,                {0,0},  5,   0xffff,     TO_GROUP_APP | TO_MGROUP_ONE, 0,1},
       {SCH_DIAG_TLM_MID,             {0,0},  5,   0xffff,     TO_GROUP_APP | TO_MGROUP_ONE, 0,1},
                                                         
       /* 20 - 29 */                                     
       {SCH_HK_TLM_MID,               {0,0},  5,   0xffff,     TO_GROUP_APP | TO_MGROUP_ONE, 0,1},
       {CI_HK_TLM_MID,                {0,0},  5,   0xffff,     TO_GROUP_APP | TO_MGROUP_ONE, 0,1},
       {TO_DATA_TYPE_MID,             {0,0},  5,   0xffff,     TO_GROUP_APP | TO_MGROUP_ONE, 0,1},
       {FM_HK_TLM_MID,                {0,0},  5,   0x0001,     TO_GROUP_APP | TO_MGROUP_ONE, 0,1},
       {FM_FILE_INFO_TLM_MID,         {0,0},  5,   0x0001,     TO_GROUP_APP | TO_MGROUP_ONE, 0,1},
       {FM_DIR_LIST_TLM_MID,          {0,0},  5,   0x0001,     TO_GROUP_APP | TO_MGROUP_ONE, 0,1},
       {FM_OPEN_FILES_TLM_MID,        {0,0},  5,   0x0001,     TO_GROUP_APP | TO_MGROUP_ONE, 0,1},
       {FM_FREE_SPACE_TLM_MID,        {0,0},  5,   0x0001,     TO_GROUP_APP | TO_MGROUP_ONE, 0,1},
       {SC_HK_TLM_MID,                {0,0},  5,   0x0001,     TO_GROUP_APP | TO_MGROUP_ONE, 0,1},
       {LC_HK_TLM_MID,                {0,0},  5,   0x0001,     TO_GROUP_APP | TO_MGROUP_ONE, 0,1},

       /* 30 - 39 */
       {DS_HK_TLM_MID,                {0,0},  5,   0x0001,     TO_GROUP_APP | TO_MGROUP_ONE, 0,1},
       {CAM_HK_TLM_MID,               {0,0},  32,  0xffff,     TO_GROUP_APP | TO_MGROUP_ONE, 0,1},
       {CAM_EXP_TLM_MID,              {0,0},  32,  0xffff,     TO_GROUP_APP | TO_MGROUP_ONE, 0,1},
       {GENERIC_EPS_HK_TLM_MID,       {0,0},  32,  0xffff,     TO_GROUP_APP | TO_MGROUP_ONE, 0,1},
       {GENERIC_RW_APP_HK_TLM_MID,    {0,0},  32,  0xffff,     TO_GROUP_APP | TO_MGROUP_ONE, 0,1},
       {GENERIC_TORQUER_HK_TLM_MID,   {0,0},  32,  0xffff,     TO_GROUP_APP | TO_MGROUP_ONE, 0,1},
       {NAV_SEND_HK_TLM,              {0,0},  32,  0xffff,     TO_GROUP_APP | TO_MGROUP_ONE, 0,1},
       {SAMPLE_HK_TLM_MID,            {0,0},  32,  0xffff,     TO_GROUP_APP | TO_MGROUP_ONE, 0,1},
       {SAMPLE_DEVICE_TLM_MID,        {0,0},  32,  0xffff,     TO_GROUP_APP | TO_MGROUP_ONE, 0,1},
       {GENERIC_FSS_HK_TLM_MID,       {0,0},  32,  0xffff,     TO_GROUP_APP | TO_MGROUP_ONE, 0,1},
       {GENERIC_FSS_DEVICE_TLM_MID,   {0,0},  32,  0xffff,     TO_GROUP_APP | TO_MGROUP_ONE, 0,1},
       
       /* 40 - 49 */
       {GENERIC_CSS_HK_TLM_MID,       {0,0},  32,  0xffff,     TO_GROUP_APP | TO_MGROUP_ONE, 0,1},
       {GENERIC_CSS_DEVICE_TLM_MID,   {0,0},  32,  0xffff,     TO_GROUP_APP | TO_MGROUP_ONE, 0,1},
<<<<<<< HEAD
       {GENERIC_RADIO_HK_TLM_MID,     {0,0},  32,  0xffff,     TO_GROUP_APP | TO_MGROUP_ONE, 0,1},
       {GENERIC_IMU_HK_TLM_MID,       {0,0},  32,  0xffff,     TO_GROUP_APP | TO_MGROUP_ONE, 0,1},
       {GENERIC_IMU_DEVICE_TLM_MID,   {0,0},  32,  0xffff,     TO_GROUP_APP | TO_MGROUP_ONE, 0,1},
=======
       {GENERIC_MAG_HK_TLM_MID,       {0,0},  32,  0xffff,     TO_GROUP_APP | TO_MGROUP_ONE, 0,1},
       {GENERIC_MAG_DEVICE_TLM_MID,   {0,0},  32,  0xffff,     TO_GROUP_APP | TO_MGROUP_ONE, 0,1},
       {TO_UNUSED_ENTRY,              {0,0},  0,   0x0000,     TO_GROUP_NONE,            0,0},
>>>>>>> a07d6c2d
       {TO_UNUSED_ENTRY,              {0,0},  0,   0x0000,     TO_GROUP_NONE,            0,0},
       {TO_UNUSED_ENTRY,              {0,0},  0,   0x0000,     TO_GROUP_NONE,            0,0},
       {TO_UNUSED_ENTRY,              {0,0},  0,   0x0000,     TO_GROUP_NONE,            0,0},
       {TO_UNUSED_ENTRY,              {0,0},  0,   0x0000,     TO_GROUP_NONE,            0,0},
       {TO_UNUSED_ENTRY,              {0,0},  0,   0x0000,     TO_GROUP_NONE,            0,0},

       /* 50 - 59 */
       {TO_UNUSED_ENTRY,              {0,0},  0,   0x0000,     TO_GROUP_NONE,            0,0},
       {TO_UNUSED_ENTRY,              {0,0},  0,   0x0000,     TO_GROUP_NONE,            0,0},
       {TO_UNUSED_ENTRY,              {0,0},  0,   0x0000,     TO_GROUP_NONE,            0,0},
       {TO_UNUSED_ENTRY,              {0,0},  0,   0x0000,     TO_GROUP_NONE,            0,0},
       {TO_UNUSED_ENTRY,              {0,0},  0,   0x0000,     TO_GROUP_NONE,            0,0},
       {TO_UNUSED_ENTRY,              {0,0},  0,   0x0000,     TO_GROUP_NONE,            0,0},
       {TO_UNUSED_ENTRY,              {0,0},  0,   0x0000,     TO_GROUP_NONE,            0,0},
       {TO_UNUSED_ENTRY,              {0,0},  0,   0x0000,     TO_GROUP_NONE,            0,0},
       {TO_UNUSED_ENTRY,              {0,0},  0,   0x0000,     TO_GROUP_NONE,            0,0},
       {TO_UNUSED_ENTRY,              {0,0},  0,   0x0000,     TO_GROUP_NONE,            0,0},

       /* 60 - 69 */
       {TO_UNUSED_ENTRY,              {0,0},  0,   0x0000,     TO_GROUP_NONE,            0,0},
       {TO_UNUSED_ENTRY,              {0,0},  0,   0x0000,     TO_GROUP_NONE,            0,0},
       {TO_UNUSED_ENTRY,              {0,0},  0,   0x0000,     TO_GROUP_NONE,            0,0},
       {TO_UNUSED_ENTRY,              {0,0},  0,   0x0000,     TO_GROUP_NONE,            0,0},
       {TO_UNUSED_ENTRY,              {0,0},  0,   0x0000,     TO_GROUP_NONE,            0,0},
       {TO_UNUSED_ENTRY,              {0,0},  0,   0x0000,     TO_GROUP_NONE,            0,0},
       {TO_UNUSED_ENTRY,              {0,0},  0,   0x0000,     TO_GROUP_NONE,            0,0},
       {TO_UNUSED_ENTRY,              {0,0},  0,   0x0000,     TO_GROUP_NONE,            0,0},
       {TO_UNUSED_ENTRY,              {0,0},  0,   0x0000,     TO_GROUP_NONE,            0,0},
       {TO_UNUSED_ENTRY,              {0,0},  0,   0x0000,     TO_GROUP_NONE,            0,0},

       /* 70 - 79 */
       {TO_UNUSED_ENTRY,              {0,0},  0,   0x0000,     TO_GROUP_NONE,            0,0},
       {TO_UNUSED_ENTRY,              {0,0},  0,   0x0000,     TO_GROUP_NONE,            0,0},
       {TO_UNUSED_ENTRY,              {0,0},  0,   0x0000,     TO_GROUP_NONE,            0,0},
       {TO_UNUSED_ENTRY,              {0,0},  0,   0x0000,     TO_GROUP_NONE,            0,0},
       {TO_UNUSED_ENTRY,              {0,0},  0,   0x0000,     TO_GROUP_NONE,            0,0},
       {TO_UNUSED_ENTRY,              {0,0},  0,   0x0000,     TO_GROUP_NONE,            0,0},
       {TO_UNUSED_ENTRY,              {0,0},  0,   0x0000,     TO_GROUP_NONE,            0,0},
       {TO_UNUSED_ENTRY,              {0,0},  0,   0x0000,     TO_GROUP_NONE,            0,0},
       {TO_UNUSED_ENTRY,              {0,0},  0,   0x0000,     TO_GROUP_NONE,            0,0},
       {TO_UNUSED_ENTRY,              {0,0},  0,   0x0000,     TO_GROUP_NONE,            0,0},

       /* 80 - 89 */
       {TO_UNUSED_ENTRY,              {0,0},  0,   0x0000,     TO_GROUP_NONE,            0,0},
       {TO_UNUSED_ENTRY,              {0,0},  0,   0x0000,     TO_GROUP_NONE,            0,0},
       {TO_UNUSED_ENTRY,              {0,0},  0,   0x0000,     TO_GROUP_NONE,            0,0},
       {TO_UNUSED_ENTRY,              {0,0},  0,   0x0000,     TO_GROUP_NONE,            0,0},
       {TO_UNUSED_ENTRY,              {0,0},  0,   0x0000,     TO_GROUP_NONE,            0,0},
       {TO_UNUSED_ENTRY,              {0,0},  0,   0x0000,     TO_GROUP_NONE,            0,0},
       {TO_UNUSED_ENTRY,              {0,0},  0,   0x0000,     TO_GROUP_NONE,            0,0},
       {TO_UNUSED_ENTRY,              {0,0},  0,   0x0000,     TO_GROUP_NONE,            0,0},
       {TO_UNUSED_ENTRY,              {0,0},  0,   0x0000,     TO_GROUP_NONE,            0,0},
       {TO_UNUSED_ENTRY,              {0,0},  0,   0x0000,     TO_GROUP_NONE,            0,0},

       /* 90 - 99 */
       {TO_UNUSED_ENTRY,              {0,0},  0,   0x0000,     TO_GROUP_NONE,            0,0},
       {TO_UNUSED_ENTRY,              {0,0},  0,   0x0000,     TO_GROUP_NONE,            0,0},
       {TO_UNUSED_ENTRY,              {0,0},  0,   0x0000,     TO_GROUP_NONE,            0,0},
       {TO_UNUSED_ENTRY,              {0,0},  0,   0x0000,     TO_GROUP_NONE,            0,0},
       {TO_UNUSED_ENTRY,              {0,0},  0,   0x0000,     TO_GROUP_NONE,            0,0},
       {TO_UNUSED_ENTRY,              {0,0},  0,   0x0000,     TO_GROUP_NONE,            0,0},
       {TO_UNUSED_ENTRY,              {0,0},  0,   0x0000,     TO_GROUP_NONE,            0,0},
       {TO_UNUSED_ENTRY,              {0,0},  0,   0x0000,     TO_GROUP_NONE,            0,0},
       {TO_UNUSED_ENTRY,              {0,0},  0,   0x0000,     TO_GROUP_NONE,            0,0},
       {TO_UNUSED_ENTRY,              {0,0},  0,   0x0000,     TO_GROUP_NONE,            0,0}
    }
};

/*
** External Global Variables
*/

/*
** Global Variables
*/

/*
** Local Variables
*/

/*
** Local Function Prototypes
*/

/*
#ifdef   __cplusplus
}
#endif

#endif
*/

/* _TO_CONFIG_ */<|MERGE_RESOLUTION|>--- conflicted
+++ resolved
@@ -70,12 +70,9 @@
 #include "generic_css_msgids.h"
 #include "generic_eps_msgids.h"
 #include "generic_fss_msgids.h"
-<<<<<<< HEAD
 #include "generic_imu_msgids.h"
+#include "generic_mag_msgids.h"
 #include "generic_radio_msgids.h"
-=======
-#include "generic_mag_msgids.h"
->>>>>>> a07d6c2d
 #include "generic_reaction_wheel_msgids.h"
 #include "generic_torquer_msgids.h"
 #include "nav_msgids.h"
@@ -147,17 +144,11 @@
        /* 40 - 49 */
        {GENERIC_CSS_HK_TLM_MID,       {0,0},  32,  0xffff,     TO_GROUP_APP | TO_MGROUP_ONE, 0,1},
        {GENERIC_CSS_DEVICE_TLM_MID,   {0,0},  32,  0xffff,     TO_GROUP_APP | TO_MGROUP_ONE, 0,1},
-<<<<<<< HEAD
        {GENERIC_RADIO_HK_TLM_MID,     {0,0},  32,  0xffff,     TO_GROUP_APP | TO_MGROUP_ONE, 0,1},
        {GENERIC_IMU_HK_TLM_MID,       {0,0},  32,  0xffff,     TO_GROUP_APP | TO_MGROUP_ONE, 0,1},
        {GENERIC_IMU_DEVICE_TLM_MID,   {0,0},  32,  0xffff,     TO_GROUP_APP | TO_MGROUP_ONE, 0,1},
-=======
        {GENERIC_MAG_HK_TLM_MID,       {0,0},  32,  0xffff,     TO_GROUP_APP | TO_MGROUP_ONE, 0,1},
        {GENERIC_MAG_DEVICE_TLM_MID,   {0,0},  32,  0xffff,     TO_GROUP_APP | TO_MGROUP_ONE, 0,1},
-       {TO_UNUSED_ENTRY,              {0,0},  0,   0x0000,     TO_GROUP_NONE,            0,0},
->>>>>>> a07d6c2d
-       {TO_UNUSED_ENTRY,              {0,0},  0,   0x0000,     TO_GROUP_NONE,            0,0},
-       {TO_UNUSED_ENTRY,              {0,0},  0,   0x0000,     TO_GROUP_NONE,            0,0},
        {TO_UNUSED_ENTRY,              {0,0},  0,   0x0000,     TO_GROUP_NONE,            0,0},
        {TO_UNUSED_ENTRY,              {0,0},  0,   0x0000,     TO_GROUP_NONE,            0,0},
        {TO_UNUSED_ENTRY,              {0,0},  0,   0x0000,     TO_GROUP_NONE,            0,0},
