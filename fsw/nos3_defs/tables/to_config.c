--- conflicted
+++ resolved
@@ -135,13 +135,8 @@
        {NAV_SEND_HK_TLM,              {0,0},  32,  0xffff,     TO_GROUP_APP | TO_MGROUP_ONE, 0,1},
        {SAMPLE_HK_TLM_MID,            {0,0},  32,  0xffff,     TO_GROUP_APP | TO_MGROUP_ONE, 0,1},
        {SAMPLE_DEVICE_TLM_MID,        {0,0},  32,  0xffff,     TO_GROUP_APP | TO_MGROUP_ONE, 0,1},
-<<<<<<< HEAD
        {GENERIC_FSS_HK_TLM_MID,       {0,0},  32,  0xffff,     TO_GROUP_APP | TO_MGROUP_ONE, 0,1},
        {GENERIC_FSS_DEVICE_TLM_MID,   {0,0},  32,  0xffff,     TO_GROUP_APP | TO_MGROUP_ONE, 0,1},
-=======
-       {TO_UNUSED_ENTRY,              {0,0},  0,   0x0000,     TO_GROUP_NONE,            0,0},
-       {TO_UNUSED_ENTRY,              {0,0},  0,   0x0000,     TO_GROUP_NONE,            0,0},
->>>>>>> 4a60af5d
        
        /* 40 - 49 */
        {GENERIC_CSS_HK_TLM_MID,       {0,0},  32,  0xffff,     TO_GROUP_APP | TO_MGROUP_ONE, 0,1},
