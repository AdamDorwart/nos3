--- conflicted
+++ resolved
@@ -45,12 +45,9 @@
 ** Component Include Files
 */
 #include "cam_msgids.h"
-<<<<<<< HEAD
 #include "generic_css_msgids.h"
+#include "generic_eps_msgids.h"
 #include "generic_fss_msgids.h"
-=======
-#include "generic_eps_msgids.h"
->>>>>>> 7e3fd1ef
 #include "generic_reaction_wheel_msgids.h"
 #include "nav_msgids.h"
 #include "sample_msgids.h"
@@ -225,25 +222,18 @@
     /* command ID #59 */
   { { CFE_MAKE_BIG16(SCH_UNUSED_MID) } },
 
-<<<<<<< HEAD
     /* command ID #60 - FSS HK */
   { { CFE_MAKE_BIG16(GENERIC_FSS_REQ_HK_MID),  CFE_MAKE_BIG16(0xC000), CFE_MAKE_BIG16(0x0001), CFE_MAKE_BIG16(0x0000) } },
     /* command ID #61 - FSS Data */
   { { CFE_MAKE_BIG16(GENERIC_FSS_REQ_HK_MID),  CFE_MAKE_BIG16(0xC000), CFE_MAKE_BIG16(0x0001), CFE_MAKE_BIG16(0x0100) } },
-=======
-    /* command ID #60 - EPS HK */
-  { { CFE_MAKE_BIG16(GENERIC_EPS_REQ_HK_MID),  CFE_MAKE_BIG16(0xC000), CFE_MAKE_BIG16(0x0001), CFE_MAKE_BIG16(0x0000) } },
-    /* command ID #61 */
-  { { CFE_MAKE_BIG16(SCH_UNUSED_MID) } },
->>>>>>> 7e3fd1ef
     /* command ID #62 */
   { { CFE_MAKE_BIG16(SCH_UNUSED_MID) } },
     /* command ID #63 */
   { { CFE_MAKE_BIG16(SCH_UNUSED_MID) } },
     /* command ID #64 */
   { { CFE_MAKE_BIG16(SCH_UNUSED_MID) } },  
-    /* command ID #65 */
-  { { CFE_MAKE_BIG16(SCH_UNUSED_MID) } },
+    /* command ID #65 - EPS HK */
+  { { CFE_MAKE_BIG16(GENERIC_EPS_REQ_HK_MID),  CFE_MAKE_BIG16(0xC000), CFE_MAKE_BIG16(0x0001), CFE_MAKE_BIG16(0x0000) } },
     /* command ID #66 */
   { { CFE_MAKE_BIG16(SCH_UNUSED_MID) } },
     /* command ID #67 */
